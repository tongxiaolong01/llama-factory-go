--- conflicted
+++ resolved
@@ -25,12 +25,8 @@
 if TYPE_CHECKING:
     from transformers import PreTrainedTokenizer
 
-<<<<<<< HEAD
-HF_TOKEN = os.environ.get("HF_TOKEN", None)
-=======
-
 HF_TOKEN = os.getenv("HF_TOKEN")
->>>>>>> d58746ec
+
 
 TINY_LLAMA = os.getenv("TINY_LLAMA", "llamafactory/tiny-random-Llama-3")
 
