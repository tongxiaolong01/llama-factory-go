--- conflicted
+++ resolved
@@ -122,11 +122,5 @@
 
 def test_lora_inference():
     model = load_infer_model(**INFER_ARGS)
-<<<<<<< HEAD
-    ref_model = load_reference_model(TINY_LLAMA, TINY_LLAMA_ADAPTER, use_lora=True).merge_and_unload()
-    atol = 1e-3 if is_torch_hpu_available() else 1e-5
-    compare_model(model, ref_model, atol=atol)
-=======
     ref_model = load_reference_model(TINY_LLAMA3, TINY_LLAMA_ADAPTER, use_lora=True).merge_and_unload()
-    compare_model(model, ref_model)
->>>>>>> 610f164c
+    compare_model(model, ref_model)