--- conflicted
+++ resolved
@@ -5,7 +5,7 @@
 [![GitHub contributors](https://img.shields.io/github/contributors/hiyouga/LLaMA-Factory?color=orange)](https://github.com/hiyouga/LLaMA-Factory/graphs/contributors)
 [![GitHub workflow](https://github.com/hiyouga/LLaMA-Factory/actions/workflows/tests.yml/badge.svg)](https://github.com/hiyouga/LLaMA-Factory/actions/workflows/tests.yml)
 [![PyPI](https://img.shields.io/pypi/v/llamafactory)](https://pypi.org/project/llamafactory/)
-[![Citation](https://img.shields.io/badge/citation-392-green)](https://scholar.google.com/scholar?cites=12620864006390196564)
+[![Citation](https://img.shields.io/badge/citation-349-green)](https://scholar.google.com/scholar?cites=12620864006390196564)
 [![GitHub pull request](https://img.shields.io/badge/PRs-welcome-blue)](https://github.com/hiyouga/LLaMA-Factory/pulls)
 
 [![Twitter](https://img.shields.io/twitter/follow/llamafactory_ai)](https://twitter.com/llamafactory_ai)
@@ -132,11 +132,13 @@
 
 [25/01/31] 我们支持了 **[DeepSeek-R1](https://huggingface.co/deepseek-ai/DeepSeek-R1)** 和 **[Qwen2.5-VL](https://huggingface.co/Qwen/Qwen2.5-VL-7B-Instruct)** 模型的微调。
 
+<details><summary>展开日志</summary>
+
 [25/01/15] 我们支持了 **[APOLLO](https://arxiv.org/abs/2412.05270)** 优化器。详细用法请参照 [examples](examples/README_zh.md)。
 
 [25/01/14] 我们支持了 **[MiniCPM-o-2.6](https://huggingface.co/openbmb/MiniCPM-o-2_6)** 和 **[MiniCPM-V-2.6](https://huggingface.co/openbmb/MiniCPM-V-2_6)** 模型的微调。 感谢 [@BUAADreamer](https://github.com/BUAADreamer) 的 PR.
 
-[25/01/14] 我们支持了 **[InternLM 3](https://huggingface.co/collections/internlm/)** 模型的微调。感谢 [@hhaAndroid](https://github.com/hhaAndroid) 的 PR。
+[25/01/14] 我们支持了 **[InternLM3](https://huggingface.co/collections/internlm/)** 模型的微调。感谢 [@hhaAndroid](https://github.com/hhaAndroid) 的 PR。
 
 [25/01/10] 我们支持了 **[Phi-4](https://huggingface.co/microsoft/phi-4)** 模型的微调。
 
@@ -290,10 +292,6 @@
 > 对于所有“基座”（Base）模型，`template` 参数可以是 `default`, `alpaca`, `vicuna` 等任意值。但“对话”（Instruct/Chat）模型请务必使用**对应的模板**。
 >
 > 请务必在训练和推理时采用**完全一致**的模板。
->
-> \*：您需要从 main 分支安装 `transformers` 并使用 `DISABLE_VERSION_CHECK=1` 来跳过版本检查。
->
-> \*\*：您需要安装特定版本的 `transformers` 以使用该模型。
 
 项目所支持模型的完整列表请参阅 [constants.py](src/llamafactory/extras/constants.py)。
 
@@ -427,17 +425,6 @@
 | peft         | 0.14.0  | 0.15.1    |
 | trl          | 0.8.6   | 0.9.6     |
 
-<<<<<<< HEAD
-| 可选项         | 至少    | 推荐     |
-| -------------- | ------- | -------- |
-| CUDA           | 11.6    | 12.2     |
-| deepspeed      | 0.10.0  | 0.16.4   |
-| bitsandbytes   | 0.39.0  | 0.43.1   |
-| vllm           | 0.4.3   | 0.7.3    |
-| flash-attn     | 2.3.0   | 2.7.2    |
-| habana-*       | 1.19.0  | 1.20.0   |
-| optimum-habana | 1.15    | 1.16.0   |
-=======
 | 可选项        | 至少     | 推荐      |
 | ------------ | ------- | --------- |
 | CUDA         | 11.6    | 12.2      |
@@ -445,7 +432,6 @@
 | bitsandbytes | 0.39.0  | 0.43.1    |
 | vllm         | 0.4.3   | 0.8.2     |
 | flash-attn   | 2.5.6   | 2.7.2     |
->>>>>>> 610f164c
 
 ### 硬件依赖
 
