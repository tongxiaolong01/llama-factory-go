LOCALES = {
    "lang": {
        "en": {
            "label": "Lang",
        },
        "ru": {
            "label": "Русский",
        },
        "zh": {
            "label": "语言",
        },
    },
    "model_name": {
        "en": {
            "label": "Model name",
        },
        "ru": {
            "label": "Название модели",
        },
        "zh": {
            "label": "模型名称",
        },
    },
    "model_path": {
        "en": {
            "label": "Model path",
            "info": "Path to pretrained model or model identifier from Hugging Face.",
        },
        "ru": {
            "label": "Путь к модели",
            "info": "Путь к предварительно обученной модели или идентификатор модели от Hugging Face.",
        },
        "zh": {
            "label": "模型路径",
            "info": "本地模型的文件路径或 Hugging Face 的模型标识符。",
        },
    },
    "finetuning_type": {
        "en": {
            "label": "Finetuning method",
        },
        "ru": {
            "label": "Метод дообучения",
        },
        "zh": {
            "label": "微调方法",
        },
    },
    "adapter_path": {
        "en": {
            "label": "Adapter path",
        },
        "ru": {
            "label": "Путь к адаптеру",
        },
        "zh": {
            "label": "适配器路径",
        },
    },
    "refresh_btn": {
        "en": {
            "value": "Refresh adapters",
        },
        "ru": {
            "value": "Обновить адаптеры",
        },
        "zh": {
            "value": "刷新适配器",
        },
    },
    "advanced_tab": {
        "en": {
            "label": "Advanced configurations",
        },
        "ru": {
            "label": "Расширенные конфигурации",
        },
        "zh": {
            "label": "高级设置",
        },
    },
    "quantization_bit": {
        "en": {
            "label": "Quantization bit",
            "info": "Enable 4/8-bit model quantization (QLoRA).",
        },
        "ru": {
            "label": "Уровень квантования",
            "info": "Включить 4/8-битное квантование модели (QLoRA).",
        },
        "zh": {
            "label": "量化等级",
            "info": "启用 4/8 比特模型量化（QLoRA）。",
        },
    },
    "template": {
        "en": {
            "label": "Prompt template",
            "info": "The template used in constructing prompts.",
        },
        "ru": {
            "label": "Шаблон запроса",
            "info": "Шаблон, используемый при формировании запросов.",
        },
        "zh": {
            "label": "提示模板",
            "info": "构建提示词时使用的模板",
        },
    },
    "rope_scaling": {
        "en": {
            "label": "RoPE scaling",
        },
        "ru": {
            "label": "Масштабирование RoPE",
        },
        "zh": {
            "label": "RoPE 插值方法",
        },
    },
    "booster": {
        "en": {
            "label": "Booster",
        },
        "ru": {
            "label": "Ускоритель",
        },
        "zh": {
            "label": "加速方式",
        },
    },
    "training_stage": {
        "en": {
            "label": "Stage",
            "info": "The stage to perform in training.",
        },
        "ru": {
            "label": "Этап",
            "info": "Этап выполнения обучения.",
        },
        "zh": {
            "label": "训练阶段",
            "info": "目前采用的训练方式。",
        },
    },
    "dataset_dir": {
        "en": {
            "label": "Data dir",
            "info": "Path to the data directory.",
        },
        "ru": {
            "label": "Директория данных",
            "info": "Путь к директории данных.",
        },
        "zh": {
            "label": "数据路径",
            "info": "数据文件夹的路径。",
        },
    },
    "dataset": {
        "en": {
            "label": "Dataset",
        },
        "ru": {
            "label": "Набор данных",
        },
        "zh": {
            "label": "数据集",
        },
    },
    "data_preview_btn": {
        "en": {
            "value": "Preview dataset",
        },
        "ru": {
            "value": "Просмотреть набор данных",
        },
        "zh": {
            "value": "预览数据集",
        },
    },
    "preview_count": {
        "en": {
            "label": "Count",
        },
        "ru": {
            "label": "Количество",
        },
        "zh": {
            "label": "数量",
        },
    },
    "page_index": {
        "en": {
            "label": "Page",
        },
        "ru": {
            "label": "Страница",
        },
        "zh": {
            "label": "页数",
        },
    },
    "prev_btn": {
        "en": {
            "value": "Prev",
        },
        "ru": {
            "value": "Предыдущая",
        },
        "zh": {
            "value": "上一页",
        },
    },
    "next_btn": {
        "en": {
            "value": "Next",
        },
        "ru": {
            "value": "Следующая",
        },
        "zh": {
            "value": "下一页",
        },
    },
    "close_btn": {
        "en": {
            "value": "Close",
        },
        "ru": {
            "value": "Закрыть",
        },
        "zh": {
            "value": "关闭",
        },
    },
    "preview_samples": {
        "en": {
            "label": "Samples",
        },
        "ru": {
            "label": "Примеры",
        },
        "zh": {
            "label": "样例",
        },
    },
    "learning_rate": {
        "en": {
            "label": "Learning rate",
            "info": "Initial learning rate for AdamW.",
        },
        "ru": {
            "label": "Скорость обучения",
            "info": "Начальная скорость обучения для AdamW.",
        },
        "zh": {
            "label": "学习率",
            "info": "AdamW 优化器的初始学习率。",
        },
    },
    "num_train_epochs": {
        "en": {
            "label": "Epochs",
            "info": "Total number of training epochs to perform.",
        },
        "ru": {
            "label": "Эпохи",
            "info": "Общее количество эпох обучения.",
        },
        "zh": {
            "label": "训练轮数",
            "info": "需要执行的训练总轮数。",
        },
    },
    "max_grad_norm": {
        "en": {
            "label": "Maximum gradient norm",
            "info": "Norm for gradient clipping.",
        },
        "ru": {
            "label": "Максимальная норма градиента",
            "info": "Норма для обрезки градиента.",
        },
        "zh": {
            "label": "最大梯度范数",
            "info": "用于梯度裁剪的范数。",
        },
    },
    "max_samples": {
        "en": {
            "label": "Max samples",
            "info": "Maximum samples per dataset.",
        },
        "ru": {
            "label": "Максимальное количество образцов",
            "info": "Максимальное количество образцов на набор данных.",
        },
        "zh": {
            "label": "最大样本数",
            "info": "每个数据集的最大样本数。",
        },
    },
    "compute_type": {
        "en": {
            "label": "Compute type",
            "info": "Whether to use mixed precision training.",
        },
        "ru": {
            "label": "Тип вычислений",
            "info": "Использовать ли обучение смешанной точности.",
        },
        "zh": {
            "label": "计算类型",
            "info": "是否使用混合精度训练。",
        },
    },
    "cutoff_len": {
        "en": {
            "label": "Cutoff length",
            "info": "Max tokens in input sequence.",
        },
        "ru": {
            "label": "Длина обрезки",
            "info": "Максимальное количество токенов во входной последовательности.",
        },
        "zh": {
            "label": "截断长度",
            "info": "输入序列分词后的最大长度。",
        },
    },
    "batch_size": {
        "en": {
            "label": "Batch size",
            "info": "Number of samples processed on each GPU.",
        },
        "ru": {
            "label": "Размер пакета",
            "info": "Количество образцов для обработки на каждом GPU.",
        },
        "zh": {
            "label": "批处理大小",
            "info": "每个 GPU 处理的样本数量。",
        },
    },
    "gradient_accumulation_steps": {
        "en": {
            "label": "Gradient accumulation",
            "info": "Number of steps for gradient accumulation.",
        },
        "ru": {
            "label": "Накопление градиента",
            "info": "Количество шагов накопления градиента.",
        },
        "zh": {
            "label": "梯度累积",
            "info": "梯度累积的步数。",
        },
    },
    "val_size": {
        "en": {
            "label": "Val size",
            "info": "Proportion of data in the dev set.",
        },
        "ru": {
            "label": "Размер валидации",
            "info": "Пропорция данных в наборе для разработки.",
        },
        "zh": {
            "label": "验证集比例",
            "info": "验证集占全部样本的百分比。",
        },
    },
    "lr_scheduler_type": {
        "en": {
            "label": "LR scheduler",
            "info": "Name of the learning rate scheduler.",
        },
        "ru": {
            "label": "Планировщик скорости обучения",
            "info": "Название планировщика скорости обучения.",
        },
        "zh": {
            "label": "学习率调节器",
            "info": "学习率调度器的名称。",
        },
    },
    "extra_tab": {
        "en": {
            "label": "Extra configurations",
        },
        "ru": {
            "label": "Дополнительные конфигурации",
        },
        "zh": {
            "label": "其它参数设置",
        },
    },
    "logging_steps": {
        "en": {
            "label": "Logging steps",
            "info": "Number of steps between two logs.",
        },
        "ru": {
            "label": "Шаги логирования",
            "info": "Количество шагов между двумя записями в журнале.",
        },
        "zh": {
            "label": "日志间隔",
            "info": "每两次日志输出间的更新步数。",
        },
    },
    "save_steps": {
        "en": {
            "label": "Save steps",
            "info": "Number of steps between two checkpoints.",
        },
        "ru": {
            "label": "Шаги сохранения",
            "info": "Количество шагов между двумя контрольными точками.",
        },
        "zh": {
            "label": "保存间隔",
            "info": "每两次断点保存间的更新步数。",
        },
    },
    "warmup_steps": {
        "en": {
            "label": "Warmup steps",
            "info": "Number of steps used for warmup.",
        },
        "ru": {
            "label": "Шаги прогрева",
            "info": "Количество шагов, используемых для прогрева.",
        },
        "zh": {
            "label": "预热步数",
            "info": "学习率预热采用的步数。",
        },
    },
    "neftune_alpha": {
        "en": {
            "label": "NEFTune Alpha",
            "info": "Magnitude of noise adding to embedding vectors.",
        },
        "ru": {
            "label": "NEFTune Alpha",
            "info": "Величина шума, добавляемого к векторам вложений.",
        },
        "zh": {
            "label": "NEFTune 噪声参数",
            "info": "嵌入向量所添加的噪声大小。",
        },
    },
    "optim": {
        "en": {
            "label": "Optimizer",
            "info": "The optimizer to use: adamw_torch, adamw_8bit or adafactor.",
        },
        "ru": {
            "label": "Оптимизатор",
            "info": "Оптимизатор для использования: adamw_torch, adamw_8bit или adafactor.",
        },
        "zh": {
            "label": "优化器",
            "info": "使用的优化器：adamw_torch、adamw_8bit 或 adafactor。",
        },
    },
    "resize_vocab": {
        "en": {
            "label": "Resize token embeddings",
            "info": "Resize the tokenizer vocab and the embedding layers.",
        },
        "ru": {
            "label": "Изменение размера токенных эмбеддингов",
            "info": "Изменить размер словаря токенизатора и слоев эмбеддинга.",
        },
        "zh": {
            "label": "更改词表大小",
            "info": "更改分词器词表和嵌入层的大小。",
        },
    },
<<<<<<< HEAD
    "train_last_turn_only": {
        "en": {
            "label": "Train last turn only",
            "info": "Train the model with the last turn only in multi turn.",
        },
        "ru": {
            "label": "Обучать только последний поворот",
            "info": "Обучать модель только последним поворотом в многоповоротном диалоге.",
        },
        "zh": {
            "label": "仅最后一轮参与训练",
            "info": "多轮对话仅使用最后一轮计算loss。",
        },
    },
    "sft_packing": {
=======
    "packing": {
>>>>>>> 140ad4ad
        "en": {
            "label": "Pack sequences",
            "info": "Pack sequences into samples of fixed length.",
        },
        "ru": {
            "label": "Упаковка последовательностей",
            "info": "Упаковка последовательностей в образцы фиксированной длины.",
        },
        "zh": {
            "label": "序列打包",
            "info": "将序列打包为等长样本。",
        },
    },
    "upcast_layernorm": {
        "en": {
            "label": "Upcast LayerNorm",
            "info": "Upcast weights of layernorm in float32.",
        },
        "ru": {
            "label": "Приведение весов LayerNorm",
            "info": "Приведение весов LayerNorm к float32.",
        },
        "zh": {
            "label": "缩放归一化层",
            "info": "将归一化层权重缩放至 32 位精度。",
        },
    },
    "use_llama_pro": {
        "en": {
            "label": "Enable LLaMA Pro",
            "info": "Make the parameters in the expanded blocks trainable.",
        },
        "ru": {
            "label": "Включить LLaMA Pro",
            "info": "Сделать параметры в расширенных блоках обучаемыми.",
        },
        "zh": {
            "label": "使用 LLaMA Pro",
            "info": "仅训练块扩展后的参数。",
        },
    },
    "shift_attn": {
        "en": {
            "label": "Enable S^2 Attention",
            "info": "Use shift short attention proposed by LongLoRA.",
        },
        "ru": {
            "label": "Включить S^2 внимание",
            "info": "Использовать сдвиг внимания на короткие дистанции предложенный LongLoRA.",
        },
        "zh": {
            "label": "使用 S^2 Attention",
            "info": "使用 LongLoRA 提出的 shift short attention。",
        },
    },
    "freeze_tab": {
        "en": {
            "label": "Freeze tuning configurations",
        },
        "ru": {
            "label": "конфигурации для настройки заморозки",
        },
        "zh": {
            "label": "部分参数微调设置",
        },
    },
    "num_layer_trainable": {
        "en": {
            "label": "Trainable layers",
            "info": "The number of trainable layers.",
        },
        "ru": {
            "label": "Обучаемые слои",
            "info": "Количество обучаемых слоев.",
        },
        "zh": {
            "label": "可训练层数",
            "info": "可训练模型层的数量。",
        },
    },
    "name_module_trainable": {
        "en": {
            "label": "Trainable modules",
            "info": "The name of trainable modules. Use commas to separate multiple modules.",
        },
        "ru": {
            "label": "Обучаемые модули",
            "info": "Название обучаемых модулей. Используйте запятые для разделения нескольких модулей.",
        },
        "zh": {
            "label": "可训练模块",
            "info": "可训练模块的名称。使用英文逗号分隔多个名称。",
        },
    },
    "lora_tab": {
        "en": {
            "label": "LoRA configurations",
        },
        "ru": {
            "label": "Конфигурации LoRA",
        },
        "zh": {
            "label": "LoRA 参数设置",
        },
    },
    "lora_rank": {
        "en": {
            "label": "LoRA rank",
            "info": "The rank of LoRA matrices.",
        },
        "ru": {
            "label": "Ранг матриц LoRA",
            "info": "Ранг матриц LoRA.",
        },
        "zh": {
            "label": "LoRA 秩",
            "info": "LoRA 矩阵的秩大小。",
        },
    },
    "lora_alpha": {
        "en": {
            "label": "LoRA alpha",
            "info": "Lora scaling coefficient.",
        },
        "ru": {
            "label": "LoRA alpha",
            "info": "Коэффициент масштабирования LoRA.",
        },
        "zh": {
            "label": "LoRA 缩放系数",
            "info": "LoRA 缩放系数大小。",
        },
    },
    "lora_dropout": {
        "en": {
            "label": "LoRA dropout",
            "info": "Dropout ratio of LoRA weights.",
        },
        "ru": {
            "label": "Вероятность отсева LoRA",
            "info": "Вероятность отсева весов LoRA.",
        },
        "zh": {
            "label": "LoRA 随机丢弃",
            "info": "LoRA 权重随机丢弃的概率。",
        },
    },
    "lora_target": {
        "en": {
            "label": "LoRA modules (optional)",
            "info": "Name(s) of modules to apply LoRA. Use commas to separate multiple modules.",
        },
        "ru": {
            "label": "Модули LoRA (опционально)",
            "info": "Имена модулей для применения LoRA. Используйте запятые для разделения нескольких модулей.",
        },
        "zh": {
            "label": "LoRA 作用模块（非必填）",
            "info": "应用 LoRA 的模块名称。使用英文逗号分隔多个名称。",
        },
    },
    "use_rslora": {
        "en": {
            "label": "Use rslora",
            "info": "Use the rank stabilization scaling factor for LoRA layer.",
        },
        "ru": {
            "label": "Использовать rslora",
            "info": "Использовать коэффициент масштабирования стабилизации ранга для слоя LoRA.",
        },
        "zh": {
            "label": "使用 rslora",
            "info": "对 LoRA 层使用秩稳定缩放方法。",
        },
    },
    "use_dora": {
        "en": {
            "label": "Use DoRA",
            "info": "Use weight-decomposed LoRA.",
        },
        "ru": {
            "label": "Используйте DoRA",
            "info": "Используйте LoRA с декомпозицией весов.",
        },
        "zh": {
            "label": "使用 DoRA",
            "info": "使用权重分解的 LoRA。",
        },
    },
    "create_new_adapter": {
        "en": {
            "label": "Create new adapter",
            "info": "Create a new adapter with randomly initialized weight upon the existing one.",
        },
        "ru": {
            "label": "Создать новый адаптер",
            "info": "Создать новый адаптер с случайной инициализацией веса на основе существующего.",
        },
        "zh": {
            "label": "新建适配器",
            "info": "在现有的适配器上创建一个随机初始化后的新适配器。",
        },
    },
    "additional_target": {
        "en": {
            "label": "Additional modules (optional)",
            "info": (
                "Name(s) of modules apart from LoRA layers to be set as trainable. "
                "Use commas to separate multiple modules."
            ),
        },
        "ru": {
            "label": "Дополнительные модули (опционально)",
            "info": (
                "Имена модулей, кроме слоев LoRA, которые следует установить в качестве обучаемых. "
                "Используйте запятые для разделения нескольких модулей."
            ),
        },
        "zh": {
            "label": "附加模块（非必填）",
            "info": "除 LoRA 层以外的可训练模块名称。使用英文逗号分隔多个名称。",
        },
    },
    "rlhf_tab": {
        "en": {
            "label": "RLHF configurations",
        },
        "ru": {
            "label": "Конфигурации RLHF",
        },
        "zh": {
            "label": "RLHF 参数设置",
        },
    },
    "dpo_beta": {
        "en": {
            "label": "DPO beta",
            "info": "Value of the beta parameter in the DPO loss.",
        },
        "ru": {
            "label": "DPO бета",
            "info": "Значение параметра бета в функции потерь DPO.",
        },
        "zh": {
            "label": "DPO beta 参数",
            "info": "DPO 损失函数中 beta 超参数大小。",
        },
    },
    "dpo_ftx": {
        "en": {
            "label": "DPO-ftx weight",
            "info": "The weight of SFT loss in the DPO-ftx.",
        },
        "ru": {
            "label": "Вес DPO-ftx",
            "info": "Вес функции потерь SFT в DPO-ftx.",
        },
        "zh": {
            "label": "DPO-ftx 权重",
            "info": "DPO-ftx 中 SFT 损失的权重大小。",
        },
    },
    "reward_model": {
        "en": {
            "label": "Reward model",
            "info": "Adapter of the reward model for PPO training.",
        },
        "ru": {
            "label": "Модель вознаграждения",
            "info": "Адаптер модели вознаграждения для обучения PPO.",
        },
        "zh": {
            "label": "奖励模型",
            "info": "PPO 训练中奖励模型的适配器路径。",
        },
    },
    "galore_tab": {
        "en": {
            "label": "GaLore configurations",
        },
        "ru": {
            "label": "Конфигурации GaLore",
        },
        "zh": {
            "label": "GaLore 参数设置",
        },
    },
    "use_galore": {
        "en": {
            "label": "Use GaLore",
            "info": "Enable gradient low-Rank projection.",
        },
        "ru": {
            "label": "Использовать GaLore",
            "info": "Включить проекцию градиента на низкоранговое пространство.",
        },
        "zh": {
            "label": "使用 GaLore",
            "info": "使用梯度低秩投影。",
        },
    },
    "galore_rank": {
        "en": {
            "label": "GaLore rank",
            "info": "The rank of GaLore gradients.",
        },
        "ru": {
            "label": "Ранг GaLore",
            "info": "Ранг градиентов GaLore.",
        },
        "zh": {
            "label": "GaLore 秩",
            "info": "GaLore 梯度的秩大小。",
        },
    },
    "galore_update_interval": {
        "en": {
            "label": "Update interval",
            "info": "Number of steps to update the GaLore projection.",
        },
        "ru": {
            "label": "Интервал обновления",
            "info": "Количество шагов для обновления проекции GaLore.",
        },
        "zh": {
            "label": "更新间隔",
            "info": "相邻两次投影更新的步数。",
        },
    },
    "galore_scale": {
        "en": {
            "label": "GaLore scale",
            "info": "GaLore scaling coefficient.",
        },
        "ru": {
            "label": "LoRA Alpha",
            "info": "Коэффициент масштабирования GaLore.",
        },
        "zh": {
            "label": "GaLore 缩放系数",
            "info": "GaLore 缩放系数大小。",
        },
    },
    "galore_target": {
        "en": {
            "label": "GaLore modules",
            "info": "Name(s) of modules to apply GaLore. Use commas to separate multiple modules.",
        },
        "ru": {
            "label": "Модули GaLore",
            "info": "Имена модулей для применения GaLore. Используйте запятые для разделения нескольких модулей.",
        },
        "zh": {
            "label": "GaLore 作用模块",
            "info": "应用 GaLore 的模块名称。使用英文逗号分隔多个名称。",
        },
    },
    "cmd_preview_btn": {
        "en": {
            "value": "Preview command",
        },
        "ru": {
            "value": "Просмотр команды",
        },
        "zh": {
            "value": "预览命令",
        },
    },
    "start_btn": {
        "en": {
            "value": "Start",
        },
        "ru": {
            "value": "Начать",
        },
        "zh": {
            "value": "开始",
        },
    },
    "stop_btn": {
        "en": {
            "value": "Abort",
        },
        "ru": {
            "value": "Прервать",
        },
        "zh": {
            "value": "中断",
        },
    },
    "output_dir": {
        "en": {
            "label": "Output dir",
            "info": "Directory for saving results.",
        },
        "ru": {
            "label": "Выходной каталог",
            "info": "Каталог для сохранения результатов.",
        },
        "zh": {
            "label": "输出目录",
            "info": "保存结果的路径。",
        },
    },
    "output_box": {
        "en": {
            "value": "Ready.",
        },
        "ru": {
            "value": "Готово.",
        },
        "zh": {
            "value": "准备就绪。",
        },
    },
    "loss_viewer": {
        "en": {
            "label": "Loss",
        },
        "ru": {
            "label": "Потери",
        },
        "zh": {
            "label": "损失",
        },
    },
    "predict": {
        "en": {
            "label": "Save predictions",
        },
        "ru": {
            "label": "Сохранить предсказания",
        },
        "zh": {
            "label": "保存预测结果",
        },
    },
    "infer_backend": {
        "en": {
            "label": "Inference engine",
        },
        "ru": {
            "label": "Инференс движок",
        },
        "zh": {
            "label": "推理引擎",
        },
    },
    "load_btn": {
        "en": {
            "value": "Load model",
        },
        "ru": {
            "value": "Загрузить модель",
        },
        "zh": {
            "value": "加载模型",
        },
    },
    "unload_btn": {
        "en": {
            "value": "Unload model",
        },
        "ru": {
            "value": "Выгрузить модель",
        },
        "zh": {
            "value": "卸载模型",
        },
    },
    "info_box": {
        "en": {
            "value": "Model unloaded, please load a model first.",
        },
        "ru": {
            "value": "Модель не загружена, загрузите модель сначала.",
        },
        "zh": {
            "value": "模型未加载，请先加载模型。",
        },
    },
    "role": {
        "en": {
            "label": "Role",
        },
        "ru": {
            "label": "Роль",
        },
        "zh": {
            "label": "角色",
        },
    },
    "system": {
        "en": {
            "placeholder": "System prompt (optional)",
        },
        "ru": {
            "placeholder": "Системный запрос (по желанию)",
        },
        "zh": {
            "placeholder": "系统提示词（非必填）",
        },
    },
    "tools": {
        "en": {
            "placeholder": "Tools (optional)",
        },
        "ru": {
            "placeholder": "Инструменты (по желанию)",
        },
        "zh": {
            "placeholder": "工具列表（非必填）",
        },
    },
    "query": {
        "en": {
            "placeholder": "Input...",
        },
        "ru": {
            "placeholder": "Ввод...",
        },
        "zh": {
            "placeholder": "输入...",
        },
    },
    "submit_btn": {
        "en": {
            "value": "Submit",
        },
        "ru": {
            "value": "Отправить",
        },
        "zh": {
            "value": "提交",
        },
    },
    "max_length": {
        "en": {
            "label": "Maximum length",
        },
        "ru": {
            "label": "Максимальная длина",
        },
        "zh": {
            "label": "最大长度",
        },
    },
    "max_new_tokens": {
        "en": {
            "label": "Maximum new tokens",
        },
        "ru": {
            "label": "Максимальное количество новых токенов",
        },
        "zh": {
            "label": "最大生成长度",
        },
    },
    "top_p": {
        "en": {
            "label": "Top-p",
        },
        "ru": {
            "label": "Лучшие-p",
        },
        "zh": {
            "label": "Top-p 采样值",
        },
    },
    "temperature": {
        "en": {
            "label": "Temperature",
        },
        "ru": {
            "label": "Температура",
        },
        "zh": {
            "label": "温度系数",
        },
    },
    "clear_btn": {
        "en": {
            "value": "Clear history",
        },
        "ru": {
            "value": "Очистить историю",
        },
        "zh": {
            "value": "清空历史",
        },
    },
    "max_shard_size": {
        "en": {
            "label": "Max shard size (GB)",
            "info": "The maximum size for a model file.",
        },
        "ru": {
            "label": "Максимальный размер фрагмента (ГБ)",
            "info": "Максимальный размер файла модели.",
        },
        "zh": {
            "label": "最大分块大小（GB）",
            "info": "单个模型文件的最大大小。",
        },
    },
    "export_quantization_bit": {
        "en": {
            "label": "Export quantization bit.",
            "info": "Quantizing the exported model.",
        },
        "ru": {
            "label": "Экспорт бита квантования",
            "info": "Квантование экспортируемой модели.",
        },
        "zh": {
            "label": "导出量化等级",
            "info": "量化导出模型。",
        },
    },
    "export_quantization_dataset": {
        "en": {
            "label": "Export quantization dataset",
            "info": "The calibration dataset used for quantization.",
        },
        "ru": {
            "label": "Экспорт набора данных для квантования",
            "info": "Набор данных калибровки, используемый для квантования.",
        },
        "zh": {
            "label": "导出量化数据集",
            "info": "量化过程中使用的校准数据集。",
        },
    },
    "export_legacy_format": {
        "en": {
            "label": "Export legacy format",
            "info": "Do not use safetensors to save the model.",
        },
        "ru": {
            "label": "Экспорт в устаревший формат",
            "info": "Не использовать safetensors для сохранения модели.",
        },
        "zh": {
            "label": "导出旧格式",
            "info": "不使用 safetensors 格式保存模型。",
        },
    },
    "export_dir": {
        "en": {
            "label": "Export dir",
            "info": "Directory to save exported model.",
        },
        "ru": {
            "label": "Каталог экспорта",
            "info": "Каталог для сохранения экспортированной модели.",
        },
        "zh": {
            "label": "导出目录",
            "info": "保存导出模型的文件夹路径。",
        },
    },
    "export_hub_model_id": {
        "en": {
            "label": "HF Hub ID (optional)",
            "info": "Repo ID for uploading model to Hugging Face hub.",
        },
        "ru": {
            "label": "HF Hub ID (опционально)",
            "info": "Идентификатор репозитория для загрузки модели на Hugging Face hub.",
        },
        "zh": {
            "label": "HF Hub ID（非必填）",
            "info": "用于将模型上传至 Hugging Face Hub 的仓库 ID。",
        },
    },
    "export_btn": {
        "en": {
            "value": "Export",
        },
        "ru": {
            "value": "Экспорт",
        },
        "zh": {
            "value": "开始导出",
        },
    },
}


ALERTS = {
    "err_conflict": {
        "en": "A process is in running, please abort it first.",
        "ru": "Процесс уже запущен, пожалуйста, сначала прервите его.",
        "zh": "任务已存在，请先中断训练。",
    },
    "err_exists": {
        "en": "You have loaded a model, please unload it first.",
        "ru": "Вы загрузили модель, сначала разгрузите ее.",
        "zh": "模型已存在，请先卸载模型。",
    },
    "err_no_model": {
        "en": "Please select a model.",
        "ru": "Пожалуйста, выберите модель.",
        "zh": "请选择模型。",
    },
    "err_no_path": {
        "en": "Model not found.",
        "ru": "Модель не найдена.",
        "zh": "模型未找到。",
    },
    "err_no_dataset": {
        "en": "Please choose a dataset.",
        "ru": "Пожалуйста, выберите набор данных.",
        "zh": "请选择数据集。",
    },
    "err_no_adapter": {
        "en": "Please select an adapter.",
        "ru": "Пожалуйста, выберите адаптер.",
        "zh": "请选择适配器。",
    },
    "err_no_reward_model": {
        "en": "Please select a reward model.",
        "ru": "Пожалуйста, выберите модель вознаграждения.",
        "zh": "请选择奖励模型。",
    },
    "err_no_export_dir": {
        "en": "Please provide export dir.",
        "ru": "Пожалуйста, укажите каталог для экспорта.",
        "zh": "请填写导出目录",
    },
    "err_failed": {
        "en": "Failed.",
        "ru": "Ошибка.",
        "zh": "训练出错。",
    },
    "err_demo": {
        "en": "Training is unavailable in demo mode, duplicate the space to a private one first.",
        "ru": "Обучение недоступно в демонстрационном режиме, сначала скопируйте пространство в частное.",
        "zh": "展示模式不支持训练，请先复制到私人空间。",
    },
    "err_device_count": {
        "en": "Multiple GPUs are not supported yet.",
        "ru": "Пока не поддерживается множественные GPU.",
        "zh": "尚不支持多 GPU 训练。",
    },
    "err_tool_name": {
        "en": "Tool name not found.",
        "ru": "Имя инструмента не найдено.",
        "zh": "工具名称未找到。",
    },
    "err_json_schema": {
        "en": "Invalid JSON schema.",
        "ru": "Неверная схема JSON.",
        "zh": "Json 格式错误。",
    },
    "warn_no_cuda": {
        "en": "CUDA environment was not detected.",
        "ru": "Среда CUDA не обнаружена.",
        "zh": "未检测到 CUDA 环境。",
    },
    "info_aborting": {
        "en": "Aborted, wait for terminating...",
        "ru": "Прервано, ожидание завершения...",
        "zh": "训练中断，正在等待线程结束……",
    },
    "info_aborted": {
        "en": "Ready.",
        "ru": "Готово.",
        "zh": "准备就绪。",
    },
    "info_finished": {
        "en": "Finished.",
        "ru": "Завершено.",
        "zh": "训练完毕。",
    },
    "info_loading": {
        "en": "Loading model...",
        "ru": "Загрузка модели...",
        "zh": "加载中……",
    },
    "info_unloading": {
        "en": "Unloading model...",
        "ru": "Выгрузка модели...",
        "zh": "卸载中……",
    },
    "info_loaded": {
        "en": "Model loaded, now you can chat with your model!",
        "ru": "Модель загружена, теперь вы можете общаться с вашей моделью!",
        "zh": "模型已加载，可以开始聊天了！",
    },
    "info_unloaded": {
        "en": "Model unloaded.",
        "ru": "Модель выгружена.",
        "zh": "模型已卸载。",
    },
    "info_exporting": {
        "en": "Exporting model...",
        "ru": "Экспорт модели...",
        "zh": "正在导出模型……",
    },
    "info_exported": {
        "en": "Model exported.",
        "ru": "Модель экспортирована.",
        "zh": "模型导出完成。",
    },
}<|MERGE_RESOLUTION|>--- conflicted
+++ resolved
@@ -480,7 +480,6 @@
             "info": "更改分词器词表和嵌入层的大小。",
         },
     },
-<<<<<<< HEAD
     "train_last_turn_only": {
         "en": {
             "label": "Train last turn only",
@@ -496,9 +495,6 @@
         },
     },
     "sft_packing": {
-=======
-    "packing": {
->>>>>>> 140ad4ad
         "en": {
             "label": "Pack sequences",
             "info": "Pack sequences into samples of fixed length.",
