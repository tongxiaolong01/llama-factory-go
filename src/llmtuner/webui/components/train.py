--- conflicted
+++ resolved
@@ -27,8 +27,8 @@
         dataset = gr.Dropdown(multiselect=True, scale=4)
         train_last_turn_only = gr.Checkbox()
         preview_elems = create_preview_box(dataset_dir, dataset)
-        
-
+
+    training_stage.change(list_dataset, [dataset_dir, training_stage], [dataset], queue=False)
     dataset_dir.change(list_dataset, [dataset_dir, training_stage], [dataset], queue=False)
 
     input_elems.update({training_stage, dataset_dir, dataset, train_last_turn_only})
@@ -83,11 +83,7 @@
             packing = gr.Checkbox()
             upcast_layernorm = gr.Checkbox()
             use_llama_pro = gr.Checkbox()
-<<<<<<< HEAD
-        
-=======
             shift_attn = gr.Checkbox()
->>>>>>> 140ad4ad
 
     input_elems.update(
         {
