# Copyright 2025 the LlamaFactory team.
#
# Licensed under the Apache License, Version 2.0 (the "License");
# you may not use this file except in compliance with the License.
# You may obtain a copy of the License at
#
#     http://www.apache.org/licenses/LICENSE-2.0
#
# Unless required by applicable law or agreed to in writing, software
# distributed under the License is distributed on an "AS IS" BASIS,
# WITHOUT WARRANTIES OR CONDITIONS OF ANY KIND, either express or implied.
# See the License for the specific language governing permissions and
# limitations under the License.

from abc import ABC, abstractmethod
from collections.abc import AsyncGenerator
from dataclasses import dataclass
from typing import TYPE_CHECKING, Any, Literal, Optional, Union


if TYPE_CHECKING:
    from transformers import PreTrainedModel, PreTrainedTokenizer
    from vllm import AsyncLLMEngine

    from ..data import Template
    from ..data.mm_plugin import AudioInput, ImageInput, VideoInput
    from ..extras.constants import EngineName
    from ..hparams import DataArguments, FinetuningArguments, GeneratingArguments, ModelArguments


@dataclass
class Response:
    response_text: str
    response_length: int
    prompt_length: int
    finish_reason: Literal["stop", "length"]


class BaseEngine(ABC):
    r"""Base class for inference engine of chat models.

    Must implements async methods: chat(), stream_chat() and get_scores().
    """

    name: "EngineName"
    model: Union["PreTrainedModel", "AsyncLLMEngine"]
    tokenizer: "PreTrainedTokenizer"
    can_generate: bool
    template: "Template"
    generating_args: dict[str, Any]

    @abstractmethod
    def __init__(
        self,
        model_args: "ModelArguments",
        data_args: "DataArguments",
        finetuning_args: "FinetuningArguments",
        generating_args: "GeneratingArguments",
    ) -> None:
<<<<<<< HEAD
        r"""Initializes an inference engine."""
=======
        r"""Initialize an inference engine."""
>>>>>>> 7e0cdb1a
        ...

    @abstractmethod
    async def chat(
        self,
        messages: list[dict[str, str]],
        system: Optional[str] = None,
        tools: Optional[str] = None,
        images: Optional[list["ImageInput"]] = None,
        videos: Optional[list["VideoInput"]] = None,
        audios: Optional[list["AudioInput"]] = None,
        **input_kwargs,
<<<<<<< HEAD
    ) -> List["Response"]:
        r"""Gets a list of responses of the chat model."""
=======
    ) -> list["Response"]:
        r"""Get a list of responses of the chat model."""
>>>>>>> 7e0cdb1a
        ...

    @abstractmethod
    async def stream_chat(
        self,
        messages: list[dict[str, str]],
        system: Optional[str] = None,
        tools: Optional[str] = None,
        images: Optional[list["ImageInput"]] = None,
        videos: Optional[list["VideoInput"]] = None,
        audios: Optional[list["AudioInput"]] = None,
        **input_kwargs,
    ) -> AsyncGenerator[str, None]:
<<<<<<< HEAD
        r"""Gets the response token-by-token of the chat model."""
=======
        r"""Get the response token-by-token of the chat model."""
>>>>>>> 7e0cdb1a
        ...

    @abstractmethod
    async def get_scores(
        self,
        batch_input: list[str],
        **input_kwargs,
<<<<<<< HEAD
    ) -> List[float]:
        r"""Gets a list of scores of the reward model."""
=======
    ) -> list[float]:
        r"""Get a list of scores of the reward model."""
>>>>>>> 7e0cdb1a
        ...<|MERGE_RESOLUTION|>--- conflicted
+++ resolved
@@ -57,11 +57,7 @@
         finetuning_args: "FinetuningArguments",
         generating_args: "GeneratingArguments",
     ) -> None:
-<<<<<<< HEAD
-        r"""Initializes an inference engine."""
-=======
         r"""Initialize an inference engine."""
->>>>>>> 7e0cdb1a
         ...
 
     @abstractmethod
@@ -74,13 +70,8 @@
         videos: Optional[list["VideoInput"]] = None,
         audios: Optional[list["AudioInput"]] = None,
         **input_kwargs,
-<<<<<<< HEAD
-    ) -> List["Response"]:
-        r"""Gets a list of responses of the chat model."""
-=======
     ) -> list["Response"]:
         r"""Get a list of responses of the chat model."""
->>>>>>> 7e0cdb1a
         ...
 
     @abstractmethod
@@ -94,11 +85,7 @@
         audios: Optional[list["AudioInput"]] = None,
         **input_kwargs,
     ) -> AsyncGenerator[str, None]:
-<<<<<<< HEAD
-        r"""Gets the response token-by-token of the chat model."""
-=======
         r"""Get the response token-by-token of the chat model."""
->>>>>>> 7e0cdb1a
         ...
 
     @abstractmethod
@@ -106,11 +93,6 @@
         self,
         batch_input: list[str],
         **input_kwargs,
-<<<<<<< HEAD
-    ) -> List[float]:
-        r"""Gets a list of scores of the reward model."""
-=======
     ) -> list[float]:
         r"""Get a list of scores of the reward model."""
->>>>>>> 7e0cdb1a
         ...