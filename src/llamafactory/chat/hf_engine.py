--- conflicted
+++ resolved
@@ -164,22 +164,12 @@
             logits_processor=get_logits_processor(),
         )
 
-<<<<<<< HEAD
-        if image is not None:
-            mm_inputs = template.mm_plugin.get_mm_inputs(
-                images=[image], imglens=[1], seqlens=[prompt_length], processor=processor
-            )
-            if "_images" in mm_inputs:
-                mm_inputs = {"images" if k == "_images" else k: v for k, v.unsqueeze(0) in mm_inputs.items()}
-            for key, value in mm_inputs.items():
-                value = value if isinstance(value, torch.Tensor) else torch.tensor(value)
-                gen_kwargs[key] = value.to(model.device)
-=======
         mm_inputs = template.mm_plugin.get_mm_inputs(**mm_input_dict, seqlens=[prompt_length], processor=processor)
+        if "_images" in mm_inputs:
+            mm_inputs = {"images" if k == "_images" else k: v for k, v.unsqueeze(0) in mm_inputs.items()}
         for key, value in mm_inputs.items():
             value = value if isinstance(value, torch.Tensor) else torch.tensor(value)
             gen_kwargs[key] = value.to(model.device)
->>>>>>> 70e36ff2
 
         return gen_kwargs, prompt_length
 
