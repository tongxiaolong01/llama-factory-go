# Copyright 2025 the LlamaFactory team.
#
# Licensed under the Apache License, Version 2.0 (the "License");
# you may not use this file except in compliance with the License.
# You may obtain a copy of the License at
#
#     http://www.apache.org/licenses/LICENSE-2.0
#
# Unless required by applicable law or agreed to in writing, software
# distributed under the License is distributed on an "AS IS" BASIS,
# WITHOUT WARRANTIES OR CONDITIONS OF ANY KIND, either express or implied.
# See the License for the specific language governing permissions and
# limitations under the License.

from typing import TYPE_CHECKING, Optional, Union

import torch
from peft import PeftModel
from transformers import AutoModelForCausalLM
from trl import AutoModelForCausalLMWithValueHead

from ..data import get_dataset, get_template_and_fix_tokenizer
from ..extras.misc import get_current_device, is_torch_hpu_available
from ..hparams import get_infer_args, get_train_args
from ..model import load_model, load_tokenizer


if TYPE_CHECKING:
    from peft import LoraModel
    from transformers import PreTrainedModel

    from ..data.data_utils import DatasetModule


<<<<<<< HEAD
def compare_model(
    model_a: "torch.nn.Module", model_b: "torch.nn.Module", diff_keys: Sequence[str] = [], atol: float = 1e-5
) -> None:
=======
def compare_model(model_a: "torch.nn.Module", model_b: "torch.nn.Module", diff_keys: list[str] = []) -> None:
>>>>>>> 610f164c
    state_dict_a = model_a.state_dict()
    state_dict_b = model_b.state_dict()
    assert set(state_dict_a.keys()) == set(state_dict_b.keys())
    for name in state_dict_a.keys():
        if any(key in name for key in diff_keys):
            assert torch.allclose(state_dict_a[name], state_dict_b[name], rtol=1e-4, atol=atol) is False
        else:
            assert torch.allclose(state_dict_a[name], state_dict_b[name], rtol=1e-4, atol=atol) is True


def check_lora_model(model: "LoraModel") -> tuple[set[str], set[str]]:
    dtype = torch.bfloat16 if is_torch_hpu_available() else torch.float16
    linear_modules, extra_modules = set(), set()
    for name, param in model.named_parameters():
        if any(module in name for module in ["lora_A", "lora_B"]):
            linear_modules.add(name.split(".lora_", maxsplit=1)[0].split(".")[-1])
            assert param.requires_grad is True
            assert param.dtype == torch.float32
        elif "modules_to_save" in name:
            extra_modules.add(name.split(".modules_to_save", maxsplit=1)[0].split(".")[-1])
            assert param.requires_grad is True
            assert param.dtype == torch.float32
        else:
            assert param.requires_grad is False
            assert param.dtype == dtype

    return linear_modules, extra_modules


def load_train_model(add_valuehead: bool = False, **kwargs) -> "PreTrainedModel":
    model_args, _, _, finetuning_args, _ = get_train_args(kwargs)
    tokenizer = load_tokenizer(model_args)["tokenizer"]
    return load_model(tokenizer, model_args, finetuning_args, is_trainable=True, add_valuehead=add_valuehead)


def load_infer_model(add_valuehead: bool = False, **kwargs) -> "PreTrainedModel":
    model_args, _, finetuning_args, _ = get_infer_args(kwargs)
    tokenizer = load_tokenizer(model_args)["tokenizer"]
    return load_model(tokenizer, model_args, finetuning_args, is_trainable=False, add_valuehead=add_valuehead)


def load_reference_model(
    model_path: str,
    lora_path: Optional[str] = None,
    use_lora: bool = False,
    use_pissa: bool = False,
    is_trainable: bool = False,
    add_valuehead: bool = False,
) -> Union["PreTrainedModel", "LoraModel"]:
    current_device = get_current_device()
    dtype = torch.bfloat16 if is_torch_hpu_available() else torch.float16
    if add_valuehead:
        model: AutoModelForCausalLMWithValueHead = AutoModelForCausalLMWithValueHead.from_pretrained(
            model_path, torch_dtype=dtype, device_map=current_device
        )
        if not is_trainable:
            model.v_head = model.v_head.to(dtype)

        return model

    model = AutoModelForCausalLM.from_pretrained(model_path, torch_dtype=dtype, device_map=current_device)
    if use_lora or use_pissa:
        model = PeftModel.from_pretrained(
            model, lora_path, subfolder="pissa_init" if use_pissa else None, is_trainable=is_trainable
        )
        for param in filter(lambda p: p.requires_grad, model.parameters()):
            param.data = param.data.to(torch.float32)

    return model


def load_dataset_module(**kwargs) -> "DatasetModule":
    model_args, data_args, training_args, _, _ = get_train_args(kwargs)
    tokenizer_module = load_tokenizer(model_args)
    template = get_template_and_fix_tokenizer(tokenizer_module["tokenizer"], data_args)
    dataset_module = get_dataset(template, model_args, data_args, training_args, kwargs["stage"], **tokenizer_module)
    return dataset_module


def patch_valuehead_model() -> None:
    def post_init(self: "AutoModelForCausalLMWithValueHead", state_dict: dict[str, "torch.Tensor"]) -> None:
        state_dict = {k[7:]: state_dict[k] for k in state_dict.keys() if k.startswith("v_head.")}
        self.v_head.load_state_dict(state_dict, strict=False)
        del state_dict

    AutoModelForCausalLMWithValueHead.post_init = post_init<|MERGE_RESOLUTION|>--- conflicted
+++ resolved
@@ -32,21 +32,15 @@
     from ..data.data_utils import DatasetModule
 
 
-<<<<<<< HEAD
-def compare_model(
-    model_a: "torch.nn.Module", model_b: "torch.nn.Module", diff_keys: Sequence[str] = [], atol: float = 1e-5
-) -> None:
-=======
 def compare_model(model_a: "torch.nn.Module", model_b: "torch.nn.Module", diff_keys: list[str] = []) -> None:
->>>>>>> 610f164c
     state_dict_a = model_a.state_dict()
     state_dict_b = model_b.state_dict()
     assert set(state_dict_a.keys()) == set(state_dict_b.keys())
     for name in state_dict_a.keys():
         if any(key in name for key in diff_keys):
-            assert torch.allclose(state_dict_a[name], state_dict_b[name], rtol=1e-4, atol=atol) is False
+            assert torch.allclose(state_dict_a[name], state_dict_b[name], rtol=1e-4, atol=1e-5) is False
         else:
-            assert torch.allclose(state_dict_a[name], state_dict_b[name], rtol=1e-4, atol=atol) is True
+            assert torch.allclose(state_dict_a[name], state_dict_b[name], rtol=1e-4, atol=1e-5) is True
 
 
 def check_lora_model(model: "LoraModel") -> tuple[set[str], set[str]]:
@@ -63,7 +57,7 @@
             assert param.dtype == torch.float32
         else:
             assert param.requires_grad is False
-            assert param.dtype == dtype
+            assert param.dtype == torch.float16
 
     return linear_modules, extra_modules
 
