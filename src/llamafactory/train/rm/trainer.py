--- conflicted
+++ resolved
@@ -43,16 +43,12 @@
 class PairwiseTrainer(Trainer):
     r"""Inherits Trainer to compute pairwise loss."""
 
-<<<<<<< HEAD
-    def __init__(self, finetuning_args: "FinetuningArguments", processor: Optional["ProcessorMixin"], **kwargs) -> None:
-=======
     def __init__(
         self, finetuning_args: "FinetuningArguments", processor: Optional["ProcessorMixin"], **kwargs
     ) -> None:
         if is_transformers_version_greater_than("4.46"):
             kwargs["processing_class"] = kwargs.pop("tokenizer")
 
->>>>>>> 7e0cdb1a
         super().__init__(**kwargs)
         self.model_accepts_loss_kwargs = False  # overwrite trainer's default behavior
         self.finetuning_args = finetuning_args
@@ -90,15 +86,9 @@
 
     @override
     def compute_loss(
-<<<<<<< HEAD
-        self, model: "PreTrainedModel", inputs: Dict[str, "torch.Tensor"], return_outputs: bool = False
-    ) -> Union["torch.Tensor", Tuple["torch.Tensor", List["torch.Tensor"]]]:
-        r"""Computes pairwise loss. The first n examples are chosen and the last n examples are rejected.
-=======
         self, model: "PreTrainedModel", inputs: dict[str, "torch.Tensor"], return_outputs: bool = False, **kwargs
     ) -> Union["torch.Tensor", tuple["torch.Tensor", list["torch.Tensor"]]]:
         r"""Compute pairwise loss. The first n examples are chosen and the last n examples are rejected.
->>>>>>> 7e0cdb1a
 
         Subclass and override to inject custom behavior.
 
@@ -120,11 +110,7 @@
             return loss
 
     def save_predictions(self, predict_results: "PredictionOutput") -> None:
-<<<<<<< HEAD
-        r"""Saves model predictions to `output_dir`.
-=======
         r"""Save model predictions to `output_dir`.
->>>>>>> 7e0cdb1a
 
         A custom behavior that not contained in Seq2SeqTrainer.
         """
