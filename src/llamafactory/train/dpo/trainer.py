# Copyright 2025 HuggingFace Inc. and the LlamaFactory team.
#
# This code is inspired by the HuggingFace's TRL library.
# https://github.com/huggingface/trl/blob/v0.8.0/trl/trainer/dpo_trainer.py
#
# Licensed under the Apache License, Version 2.0 (the "License");
# you may not use this file except in compliance with the License.
# You may obtain a copy of the License at
#
#     http://www.apache.org/licenses/LICENSE-2.0
#
# Unless required by applicable law or agreed to in writing, software
# distributed under the License is distributed on an "AS IS" BASIS,
# WITHOUT WARRANTIES OR CONDITIONS OF ANY KIND, either express or implied.
# See the License for the specific language governing permissions and
# limitations under the License.

import warnings
from collections import defaultdict
from contextlib import nullcontext
from types import MethodType
from typing import TYPE_CHECKING, Literal, Optional, Union

import torch
import torch.nn.functional as F
from transformers import Trainer
from trl import DPOTrainer
from trl.trainer import disable_dropout_in_model
from typing_extensions import override

from ...extras.constants import IGNORE_INDEX
from ...extras.packages import is_transformers_version_greater_than
from ..callbacks import SaveProcessorCallback
from ..trainer_utils import create_custom_optimizer, create_custom_scheduler, get_batch_logps, nested_detach


if TYPE_CHECKING:
    from transformers import PreTrainedModel, ProcessorMixin

    from ...hparams import FinetuningArguments


class CustomDPOTrainer(DPOTrainer):
    def __init__(
        self,
        model: Union["PreTrainedModel", torch.nn.Module],
        ref_model: Optional[Union["PreTrainedModel", torch.nn.Module]],
        finetuning_args: "FinetuningArguments",
        processor: Optional["ProcessorMixin"],
        disable_dropout: bool = True,
        **kwargs,
    ):
        if is_transformers_version_greater_than("4.46"):
            kwargs["processing_class"] = kwargs.pop("tokenizer")

        if disable_dropout:
            disable_dropout_in_model(model)
            if ref_model is not None:
                disable_dropout_in_model(ref_model)

        self.finetuning_args = finetuning_args
        self.f_divergence_type = "reverse_kl"
        self.reference_free = False
        self.use_dpo_data_collator = True  # hack to avoid warning
        self.generate_during_eval = False  # disable at evaluation
        self.label_pad_token_id = IGNORE_INDEX
        self.padding_value = 0
        self.is_encoder_decoder = model.config.is_encoder_decoder
        self.precompute_ref_log_probs = False
        self._precomputed_train_ref_log_probs = False
        self._precomputed_eval_ref_log_probs = False
        self._peft_has_been_casted_to_bf16 = False

        self.ref_model = ref_model
        self._stored_metrics = defaultdict(lambda: defaultdict(list))

        # dpo hyperparams
        self.beta = finetuning_args.pref_beta
        self.loss_type = finetuning_args.pref_loss
        self.ftx_gamma = finetuning_args.pref_ftx
        self.label_smoothing = finetuning_args.dpo_label_smoothing
        self.simpo_gamma = finetuning_args.simpo_gamma

        Trainer.__init__(self, model=model, **kwargs)
        self.model_accepts_loss_kwargs = False  # overwrite trainer's default behavior
        if not hasattr(self, "accelerator"):
            raise AttributeError("Please update `transformers`.")

        warnings.simplefilter("ignore")  # remove gc warnings on ref model

        if ref_model is not None:
            if self.is_deepspeed_enabled:
                if not (
                    getattr(ref_model, "is_loaded_in_8bit", False) or getattr(ref_model, "is_loaded_in_4bit", False)
                ):  # quantized models are already set on the correct device
                    self.ref_model = self._prepare_deepspeed(self.ref_model)
            else:
                self.ref_model = self.accelerator.prepare_model(self.ref_model, evaluation_mode=True)
                self.ref_model.eval()

        if processor is not None:
            self.add_callback(SaveProcessorCallback(processor))

        if finetuning_args.use_badam:
            from badam import BAdamCallback, clip_grad_norm_old_version  # type: ignore

            self.accelerator.clip_grad_norm_ = MethodType(clip_grad_norm_old_version, self.accelerator)
            self.add_callback(BAdamCallback)

    @override
    def create_optimizer(self) -> "torch.optim.Optimizer":
        if self.optimizer is None:
            self.optimizer = create_custom_optimizer(self.model, self.args, self.finetuning_args)
        return super().create_optimizer()

    @override
    def create_scheduler(
        self, num_training_steps: int, optimizer: Optional["torch.optim.Optimizer"] = None
    ) -> "torch.optim.lr_scheduler.LRScheduler":
        create_custom_scheduler(self.args, num_training_steps, optimizer)
        return super().create_scheduler(num_training_steps, optimizer)

    @override
    def _get_train_sampler(self) -> Optional["torch.utils.data.Sampler"]:
        if self.finetuning_args.disable_shuffling:
            return torch.utils.data.SequentialSampler(self.train_dataset)

        return super()._get_train_sampler()

    @override
    def get_batch_samples(self, *args, **kwargs):
        r"""Replace the method of DPO Trainer with the one of the standard Trainer."""
        return Trainer.get_batch_samples(self, *args, **kwargs)

    def odds_ratio_loss(self, chosen_logps: "torch.Tensor", rejected_logps: "torch.Tensor") -> "torch.Tensor":
<<<<<<< HEAD
        r"""Computes ORPO's odds ratio (OR) loss for batched log probabilities of the policy model."""
=======
        r"""Compute ORPO's odds ratio (OR) loss for batched log probabilities of the policy model."""
>>>>>>> 7e0cdb1a
        log_odds = (chosen_logps - rejected_logps) - (
            torch.log1p(-torch.exp(chosen_logps)) - torch.log1p(-torch.exp(rejected_logps))
        )
        sft_loss = -chosen_logps
        odds_ratio_loss = -F.logsigmoid(log_odds)
        orpo_loss = sft_loss + self.beta * odds_ratio_loss
        return orpo_loss

    def simpo_loss(self, chosen_logps: "torch.Tensor", rejected_logps: "torch.Tensor") -> "torch.Tensor":
<<<<<<< HEAD
        r"""Computes SimPO loss for batched log probabilities of the policy model."""
=======
        r"""Compute SimPO loss for batched log probabilities of the policy model."""
>>>>>>> 7e0cdb1a
        pi_logratios = chosen_logps - rejected_logps
        gamma_logratios = self.simpo_gamma / self.beta
        logits = pi_logratios - gamma_logratios
        simpo_loss = -F.logsigmoid(self.beta * logits)
        return simpo_loss

    def compute_preference_loss(
        self,
        policy_chosen_logps: "torch.Tensor",
        policy_rejected_logps: "torch.Tensor",
        reference_chosen_logps: Optional["torch.Tensor"],
        reference_rejected_logps: Optional["torch.Tensor"],
<<<<<<< HEAD
    ) -> Tuple["torch.Tensor", "torch.Tensor", "torch.Tensor"]:
        r"""Computes loss for preference learning."""
=======
    ) -> tuple["torch.Tensor", "torch.Tensor", "torch.Tensor"]:
        r"""Compute loss for preference learning."""
>>>>>>> 7e0cdb1a
        if not self.finetuning_args.use_ref_model:
            if self.loss_type == "orpo":
                losses = self.odds_ratio_loss(policy_chosen_logps, policy_rejected_logps)
            elif self.loss_type == "simpo":
                losses = self.simpo_loss(policy_chosen_logps, policy_rejected_logps)
            else:
                raise NotImplementedError(f"Unknown loss type: {self.loss_type}.")

            chosen_rewards = self.beta * policy_chosen_logps.to(self.accelerator.device).detach()
            rejected_rewards = self.beta * policy_rejected_logps.to(self.accelerator.device).detach()
        else:
            losses, chosen_rewards, rejected_rewards = self.dpo_loss(
                policy_chosen_logps, policy_rejected_logps, reference_chosen_logps, reference_rejected_logps
            )

        return losses, chosen_rewards, rejected_rewards

    @override
    def concatenated_forward(
<<<<<<< HEAD
        self, model: "PreTrainedModel", batch: Dict[str, "torch.Tensor"]
    ) -> Tuple["torch.Tensor", "torch.Tensor", "torch.Tensor", "torch.Tensor", "torch.Tensor"]:
        r"""Computes the sum log probabilities of the labels under given logits if loss_type is not IPO, ORPO or SimPO.
=======
        self, model: "PreTrainedModel", batch: dict[str, "torch.Tensor"]
    ) -> tuple["torch.Tensor", "torch.Tensor", "torch.Tensor", "torch.Tensor", "torch.Tensor"]:
        r"""Compute the sum log probabilities of the labels under given logits if loss_type is not IPO, ORPO or SimPO.
>>>>>>> 7e0cdb1a

        Otherwise the average log probabilities.
        """
        if self.finetuning_args.use_ref_model:
            batch = nested_detach(batch, clone=True)  # avoid error

        all_logits: torch.Tensor = model(**batch, return_dict=True, use_cache=False).logits.to(torch.float32)
        all_logps, valid_length = get_batch_logps(logits=all_logits, labels=batch["labels"])
        if self.loss_type in ["ipo", "orpo", "simpo"]:
            all_logps = all_logps / valid_length

        batch_size = batch["input_ids"].size(0) // 2
        chosen_logps, rejected_logps = all_logps.split(batch_size, dim=0)
        chosen_logits, rejected_logits = all_logits.split(batch_size, dim=0)
        chosen_length, _ = valid_length.split(batch_size, dim=0)

        if self.loss_type in ["ipo", "orpo", "simpo"]:
            return chosen_logps, rejected_logps, chosen_logits, rejected_logits, chosen_logps
        else:
            return chosen_logps, rejected_logps, chosen_logits, rejected_logits, chosen_logps / chosen_length

    @override
    def compute_reference_log_probs(
<<<<<<< HEAD
        self, model: "PreTrainedModel", batch: Dict[str, "torch.Tensor"]
    ) -> Tuple[Optional["torch.Tensor"], Optional["torch.Tensor"]]:
        r"""Computes log probabilities of the reference model."""
=======
        self, model: "PreTrainedModel", batch: dict[str, "torch.Tensor"]
    ) -> tuple[Optional["torch.Tensor"], Optional["torch.Tensor"]]:
        r"""Compute log probabilities of the reference model."""
>>>>>>> 7e0cdb1a
        if not self.finetuning_args.use_ref_model:
            return None, None

        if self.ref_model is None:
            ref_model = model
            ref_context = self.accelerator.unwrap_model(model).disable_adapter()
        else:
            ref_model = self.ref_model
            ref_context = nullcontext()

        with torch.no_grad(), ref_context:
            reference_chosen_logps, reference_rejected_logps, *_ = self.concatenated_forward(ref_model, batch)

        return reference_chosen_logps, reference_rejected_logps

    @override
    def get_batch_loss_metrics(
        self,
        model: "PreTrainedModel",
        batch: dict[str, "torch.Tensor"],
        train_eval: Literal["train", "eval"] = "train",
<<<<<<< HEAD
    ) -> Tuple["torch.Tensor", Dict[str, "torch.Tensor"]]:
        r"""Computes the DPO loss and other metrics for the given batch of inputs for train or test."""
=======
    ) -> tuple["torch.Tensor", dict[str, "torch.Tensor"]]:
        r"""Compute the DPO loss and other metrics for the given batch of inputs for train or test."""
>>>>>>> 7e0cdb1a
        metrics = {}
        (
            policy_chosen_logps,
            policy_rejected_logps,
            policy_chosen_logits,
            policy_rejected_logits,
            policy_chosen_logps_avg,
        ) = self.concatenated_forward(model, batch)

        reference_chosen_logps, reference_rejected_logps = self.compute_reference_log_probs(model, batch)
        losses, chosen_rewards, rejected_rewards = self.compute_preference_loss(
            policy_chosen_logps,
            policy_rejected_logps,
            reference_chosen_logps,
            reference_rejected_logps,
        )
        sft_loss = -policy_chosen_logps_avg
        if self.ftx_gamma > 1e-6:
            losses += self.ftx_gamma * sft_loss

        prefix = "eval_" if train_eval == "eval" else ""
        metrics[f"{prefix}rewards/chosen"] = chosen_rewards.mean().item()
        metrics[f"{prefix}rewards/rejected"] = rejected_rewards.mean().item()
        metrics[f"{prefix}rewards/accuracies"] = (chosen_rewards > rejected_rewards).float().mean().item()
        metrics[f"{prefix}rewards/margins"] = (chosen_rewards - rejected_rewards).mean().item()
        metrics[f"{prefix}logps/chosen"] = policy_chosen_logps.mean().item()
        metrics[f"{prefix}logps/rejected"] = policy_rejected_logps.mean().item()
        metrics[f"{prefix}logits/chosen"] = policy_chosen_logits.mean().item()
        metrics[f"{prefix}logits/rejected"] = policy_rejected_logits.mean().item()
        if self.loss_type == "orpo":
            metrics[f"{prefix}sft_loss"] = sft_loss.mean().item()
            metrics[f"{prefix}odds_ratio_loss"] = ((losses - sft_loss) / self.beta).mean().item()

        return losses.mean(), metrics

    @override
    def compute_loss(
        self, model: "PreTrainedModel", inputs: dict[str, "torch.Tensor"], return_outputs: bool = False, **kwargs
    ) -> Union["torch.Tensor", tuple["torch.Tensor", list["torch.Tensor"]]]:
        r"""Subclass and override to accept extra kwargs."""
        return super().compute_loss(model, inputs, return_outputs)

    @override
    def log(self, logs: dict[str, float], *args, **kwargs) -> None:
        r"""Log `logs` on the various objects watching training, including stored metrics."""
        # logs either has "loss" or "eval_loss"
        train_eval = "train" if "loss" in logs else "eval"
        # Add averaged stored metrics to logs
        key_list, metric_list = [], []
        for key, metrics in self._stored_metrics[train_eval].items():
            key_list.append(key)
            metric_list.append(torch.tensor(metrics, dtype=torch.float).to(self.accelerator.device).mean().item())

        del self._stored_metrics[train_eval]
        if len(metric_list) < 10:  # pad to for all reduce
            for i in range(10 - len(metric_list)):
                key_list.append(f"dummy_{i}")
                metric_list.append(0.0)

        metric_list = torch.tensor(metric_list, dtype=torch.float).to(self.accelerator.device)
        metric_list = self.accelerator.reduce(metric_list, "mean").tolist()
        for key, metric in zip(key_list, metric_list):  # add remaining items
            if not key.startswith("dummy_"):
                logs[key] = metric

        return Trainer.log(self, logs, *args, **kwargs)<|MERGE_RESOLUTION|>--- conflicted
+++ resolved
@@ -133,11 +133,7 @@
         return Trainer.get_batch_samples(self, *args, **kwargs)
 
     def odds_ratio_loss(self, chosen_logps: "torch.Tensor", rejected_logps: "torch.Tensor") -> "torch.Tensor":
-<<<<<<< HEAD
-        r"""Computes ORPO's odds ratio (OR) loss for batched log probabilities of the policy model."""
-=======
         r"""Compute ORPO's odds ratio (OR) loss for batched log probabilities of the policy model."""
->>>>>>> 7e0cdb1a
         log_odds = (chosen_logps - rejected_logps) - (
             torch.log1p(-torch.exp(chosen_logps)) - torch.log1p(-torch.exp(rejected_logps))
         )
@@ -147,11 +143,7 @@
         return orpo_loss
 
     def simpo_loss(self, chosen_logps: "torch.Tensor", rejected_logps: "torch.Tensor") -> "torch.Tensor":
-<<<<<<< HEAD
-        r"""Computes SimPO loss for batched log probabilities of the policy model."""
-=======
         r"""Compute SimPO loss for batched log probabilities of the policy model."""
->>>>>>> 7e0cdb1a
         pi_logratios = chosen_logps - rejected_logps
         gamma_logratios = self.simpo_gamma / self.beta
         logits = pi_logratios - gamma_logratios
@@ -164,13 +156,8 @@
         policy_rejected_logps: "torch.Tensor",
         reference_chosen_logps: Optional["torch.Tensor"],
         reference_rejected_logps: Optional["torch.Tensor"],
-<<<<<<< HEAD
-    ) -> Tuple["torch.Tensor", "torch.Tensor", "torch.Tensor"]:
-        r"""Computes loss for preference learning."""
-=======
     ) -> tuple["torch.Tensor", "torch.Tensor", "torch.Tensor"]:
         r"""Compute loss for preference learning."""
->>>>>>> 7e0cdb1a
         if not self.finetuning_args.use_ref_model:
             if self.loss_type == "orpo":
                 losses = self.odds_ratio_loss(policy_chosen_logps, policy_rejected_logps)
@@ -190,15 +177,9 @@
 
     @override
     def concatenated_forward(
-<<<<<<< HEAD
-        self, model: "PreTrainedModel", batch: Dict[str, "torch.Tensor"]
-    ) -> Tuple["torch.Tensor", "torch.Tensor", "torch.Tensor", "torch.Tensor", "torch.Tensor"]:
-        r"""Computes the sum log probabilities of the labels under given logits if loss_type is not IPO, ORPO or SimPO.
-=======
         self, model: "PreTrainedModel", batch: dict[str, "torch.Tensor"]
     ) -> tuple["torch.Tensor", "torch.Tensor", "torch.Tensor", "torch.Tensor", "torch.Tensor"]:
         r"""Compute the sum log probabilities of the labels under given logits if loss_type is not IPO, ORPO or SimPO.
->>>>>>> 7e0cdb1a
 
         Otherwise the average log probabilities.
         """
@@ -222,15 +203,9 @@
 
     @override
     def compute_reference_log_probs(
-<<<<<<< HEAD
-        self, model: "PreTrainedModel", batch: Dict[str, "torch.Tensor"]
-    ) -> Tuple[Optional["torch.Tensor"], Optional["torch.Tensor"]]:
-        r"""Computes log probabilities of the reference model."""
-=======
         self, model: "PreTrainedModel", batch: dict[str, "torch.Tensor"]
     ) -> tuple[Optional["torch.Tensor"], Optional["torch.Tensor"]]:
         r"""Compute log probabilities of the reference model."""
->>>>>>> 7e0cdb1a
         if not self.finetuning_args.use_ref_model:
             return None, None
 
@@ -252,13 +227,8 @@
         model: "PreTrainedModel",
         batch: dict[str, "torch.Tensor"],
         train_eval: Literal["train", "eval"] = "train",
-<<<<<<< HEAD
-    ) -> Tuple["torch.Tensor", Dict[str, "torch.Tensor"]]:
-        r"""Computes the DPO loss and other metrics for the given batch of inputs for train or test."""
-=======
     ) -> tuple["torch.Tensor", dict[str, "torch.Tensor"]]:
         r"""Compute the DPO loss and other metrics for the given batch of inputs for train or test."""
->>>>>>> 7e0cdb1a
         metrics = {}
         (
             policy_chosen_logps,
