# Copyright 2025 the LlamaFactory team.
#
# Licensed under the Apache License, Version 2.0 (the "License");
# you may not use this file except in compliance with the License.
# You may obtain a copy of the License at
#
#     http://www.apache.org/licenses/LICENSE-2.0
#
# Unless required by applicable law or agreed to in writing, software
# distributed under the License is distributed on an "AS IS" BASIS,
# WITHOUT WARRANTIES OR CONDITIONS OF ANY KIND, either express or implied.
# See the License for the specific language governing permissions and
# limitations under the License.

r"""Efficient fine-tuning of large language models.

Level:
  api, webui > chat, eval, train > data, model > hparams > extras

<<<<<<< HEAD
Dependency graph:
  main:
    transformers>=4.41.2,<=4.49.0,!=4.46.*,!=4.47.*,!=4.48.0
    datasets>=2.16.0,<=3.3.2
    accelerate>=0.33.0,<=1.4.0
    peft>=0.11.1,<=0.12.0
    trl>=0.8.6,<=0.9.6
  attention:
    transformers>=4.42.4 (gemma+fa2)
  longlora:
    transformers>=4.41.2,<4.48.0
  packing:
    transformers>=4.43.0

=======
>>>>>>> 610f164c
Disable version checking: DISABLE_VERSION_CHECK=1
Enable VRAM recording: RECORD_VRAM=1
Force using torchrun: FORCE_TORCHRUN=1
Set logging verbosity: LLAMAFACTORY_VERBOSITY=WARN
Use modelscope: USE_MODELSCOPE_HUB=1
Use openmind: USE_OPENMIND_HUB=1
"""

from .extras.env import VERSION


__version__ = VERSION<|MERGE_RESOLUTION|>--- conflicted
+++ resolved
@@ -17,23 +17,6 @@
 Level:
   api, webui > chat, eval, train > data, model > hparams > extras
 
-<<<<<<< HEAD
-Dependency graph:
-  main:
-    transformers>=4.41.2,<=4.49.0,!=4.46.*,!=4.47.*,!=4.48.0
-    datasets>=2.16.0,<=3.3.2
-    accelerate>=0.33.0,<=1.4.0
-    peft>=0.11.1,<=0.12.0
-    trl>=0.8.6,<=0.9.6
-  attention:
-    transformers>=4.42.4 (gemma+fa2)
-  longlora:
-    transformers>=4.41.2,<4.48.0
-  packing:
-    transformers>=4.43.0
-
-=======
->>>>>>> 610f164c
 Disable version checking: DISABLE_VERSION_CHECK=1
 Enable VRAM recording: RECORD_VRAM=1
 Force using torchrun: FORCE_TORCHRUN=1
