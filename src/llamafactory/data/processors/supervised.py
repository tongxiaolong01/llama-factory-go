# Copyright 2024 the LlamaFactory team.
#
# Licensed under the Apache License, Version 2.0 (the "License");
# you may not use this file except in compliance with the License.
# You may obtain a copy of the License at
#
#     http://www.apache.org/licenses/LICENSE-2.0
#
# Unless required by applicable law or agreed to in writing, software
# distributed under the License is distributed on an "AS IS" BASIS,
# WITHOUT WARRANTIES OR CONDITIONS OF ANY KIND, either express or implied.
# See the License for the specific language governing permissions and
# limitations under the License.

from collections import defaultdict
from typing import TYPE_CHECKING, Any, Dict, List, Optional, Sequence, Tuple

from ...extras.constants import IGNORE_INDEX
from ...extras.logging import get_logger
from .processor_utils import get_paligemma_token_type_ids, get_pixel_values, get_pixel_values_videos, greedy_knapsack, infer_seqlen


if TYPE_CHECKING:
    from transformers import PreTrainedTokenizer, ProcessorMixin

    from ...hparams import DataArguments
    from ..template import Template


logger = get_logger(__name__)


def _encode_supervised_example(
    prompt: Sequence[Dict[str, str]],
    response: Sequence[Dict[str, str]],
    system: Optional[str],
    tools: Optional[str],
    template: "Template",
    tokenizer: "PreTrainedTokenizer",
    processor: Optional["ProcessorMixin"],
    exists_images: bool,
    exists_videos: bool,
    cutoff_len: int,
    train_on_prompt: bool,
    mask_history: bool,
) -> Tuple[List[int], List[int]]:
    if processor is not None:
        processor_class = type(processor).__name__
        if processor_class != 'PaliGemmaProcessor':
            if template.image_token not in prompt[0]["content"] and exists_videos:
                prompt[0]["content"] = template.video_token + prompt[0]["content"]
            if template.video_token not in prompt[0]["content"] and exists_images:
                prompt[0]["content"] = template.image_token + prompt[0]["content"]

    messages = prompt + response
    input_ids, labels = [], []

    if processor is not None and processor_class == 'PaliGemmaProcessor':  # paligemma models
        image_token_id = tokenizer.convert_tokens_to_ids(template.image_token)
        input_ids += [image_token_id] * getattr(processor, "image_seq_length")
        labels += [IGNORE_INDEX] * getattr(processor, "image_seq_length")

    if processor is not None and processor_class == 'Idefics2Processor':
        fake_image_token = processor.fake_image_token.content
        image_str = f"{fake_image_token}{template.image_token * processor.image_seq_len}{fake_image_token}"
        image_str = image_str * 5
        for j in range(len(messages)):
            content = messages[j]['content']
            content = content.replace(template.image_token, image_str)
            content = content.replace(f"{fake_image_token}{fake_image_token}", f"{fake_image_token}")
            messages[j]['content'] = content
            
    encoded_pairs = template.encode_multiturn(tokenizer, messages, system, tools)
    total_length = 1 if template.efficient_eos else 0
<<<<<<< HEAD
    
=======
    if mask_history:
        encoded_pairs = encoded_pairs[::-1]  # high priority for last turns

>>>>>>> 36039b0f
    for turn_idx, (source_ids, target_ids) in enumerate(encoded_pairs):
        if total_length >= cutoff_len:
            break

        source_len, target_len = infer_seqlen(len(source_ids), len(target_ids), cutoff_len - total_length)
        source_ids = source_ids[:source_len]
        target_ids = target_ids[:target_len]
        total_length += source_len + target_len

        if train_on_prompt:
            source_label = source_ids
        elif template.efficient_eos:
            source_label = [tokenizer.eos_token_id] + [IGNORE_INDEX] * (source_len - 1)
        else:
            source_label = [IGNORE_INDEX] * source_len

        if mask_history and turn_idx != 0:  # train on the last turn only
            target_label = [IGNORE_INDEX] * target_len
        else:
            target_label = target_ids

        if mask_history:  # reversed sequences
            input_ids = source_ids + target_ids + input_ids
            labels = source_label + target_label + labels
        else:
            input_ids += source_ids + target_ids
            labels += source_label + target_label

    if template.efficient_eos:
        input_ids += [tokenizer.eos_token_id]
        labels += [tokenizer.eos_token_id]

    return input_ids, labels


def preprocess_supervised_dataset(
    examples: Dict[str, List[Any]],
    template: "Template",
    tokenizer: "PreTrainedTokenizer",
    processor: Optional["ProcessorMixin"],
    data_args: "DataArguments",
) -> Dict[str, List[List[int]]]:
    # build inputs with format `<bos> X Y <eos>` and labels with format `<ignore> ... <ignore> Y <eos>`
    # for multiturn examples, we only mask the prompt part in each prompt-response pair.
    model_inputs = {"input_ids": [], "attention_mask": [], "labels": []}

    image_keys = template.image_data_key
    video_keys = template.video_data_key
    processor_class = None

    if processor is not None:
        if len(examples["images"][0]):
            for image_key in image_keys:
                model_inputs[image_key] = []

        if len(examples["videos"][0]):
            for video_key in video_keys:
                model_inputs[video_key] = []

        processor_class = type(processor).__name__

        if processor_class == 'PaliGemmaProcessor':  # paligemma models
            model_inputs["token_type_ids"] = []

    for i in range(len(examples["prompt"])):
        if len(examples["prompt"][i]) % 2 != 1 or len(examples["response"][i]) != 1:
            logger.warning("Dropped invalid example: {}".format(examples["prompt"][i] + examples["response"][i]))
            continue

        input_ids, labels = _encode_supervised_example(
            prompt=examples["prompt"][i],
            response=examples["response"][i],
            system=examples["system"][i],
            tools=examples["tools"][i],
            template=template,
            tokenizer=tokenizer,
            processor=processor,
            exists_images=len(examples["images"][i]) > 0,
            exists_videos=len(examples['videos'][i]) > 0,
            cutoff_len=data_args.cutoff_len,
            train_on_prompt=data_args.train_on_prompt,
            mask_history=data_args.mask_history,
        )

        model_inputs["input_ids"].append(input_ids)
        model_inputs["attention_mask"].append([1] * len(input_ids))
        model_inputs["labels"].append(labels)
        if processor is not None:
            if len(examples["images"][i]):
                image_data = get_pixel_values(examples["images"][i], processor, image_keys)
                for image_key in image_keys:
                    image_value = image_data[image_key]
                    if image_value.shape[0] == 1:
                        model_inputs[image_key].append(image_value[0])
                if processor_class == 'PaliGemmaProcessor':  # paligemma models
                    model_inputs["token_type_ids"].append(get_paligemma_token_type_ids(len(input_ids), processor))

            if len(examples["videos"][i]):
                video_data = get_pixel_values_videos(examples["videos"][i], processor, video_keys)
                for video_key in video_keys:
                    video_value = video_data[video_key]
                    if video_value.shape[0] == 1:
                        model_inputs[video_key].append(video_value[0])

    return model_inputs


def preprocess_packed_supervised_dataset(
    examples: Dict[str, List[Any]],
    template: "Template",
    tokenizer: "PreTrainedTokenizer",
    data_args: "DataArguments",
) -> Dict[str, List[List[int]]]:
    # build inputs with format `<bos> X1 Y1 <eos> <bos> X2 Y2 <eos>`
    # and labels with format `<ignore> ... <ignore> Y1 <eos> <ignore> ... <ignore> Y2 <eos>`
    valid_num = 0
    batch_input_ids, batch_labels = [], []
    lengths = []
    length2indexes = defaultdict(list)
    for i in range(len(examples["prompt"])):
        if len(examples["prompt"][i]) % 2 != 1 or len(examples["response"][i]) != 1:
            logger.warning("Dropped invalid example: {}".format(examples["prompt"][i] + examples["response"][i]))
            continue

        input_ids, labels = _encode_supervised_example(
            prompt=examples["prompt"][i],
            response=examples["response"][i],
            system=examples["system"][i],
            tools=examples["tools"][i],
            template=template,
            tokenizer=tokenizer,
            processor=None,
            exists_images=len(examples["images"][i]) > 0,
            exists_videos=len(examples["videos"][i]) > 0,
            cutoff_len=data_args.cutoff_len - 1,  # reserved for the padding token
            train_on_prompt=data_args.train_on_prompt,
            mask_history=data_args.mask_history,
        )
        length = len(input_ids)
        if length > data_args.cutoff_len:
            logger.warning("Dropped lengthy example with length {} > {}.".format(length, data_args.cutoff_len))
        else:
            lengths.append(length)
            length2indexes[length].append(valid_num)
            batch_input_ids.append(input_ids)
            batch_labels.append(labels)
            valid_num += 1

    model_inputs = {"input_ids": [], "attention_mask": [], "labels": []}
    knapsacks = greedy_knapsack(lengths, data_args.cutoff_len - 1)  # reserved for the padding token
    for knapsack in knapsacks:
        packed_input_ids, packed_attention_masks, packed_labels = [], [], []
        for i, length in enumerate(knapsack):
            index = length2indexes[length].pop()
            packed_input_ids += batch_input_ids[index]
            packed_labels += batch_labels[index]
            if data_args.neat_packing:
                packed_attention_masks += [i + 1] * len(batch_input_ids[index])  # start from 1
            else:
                packed_attention_masks += [1] * len(batch_input_ids[index])

        if len(packed_input_ids) < data_args.cutoff_len:
            pad_length = data_args.cutoff_len - len(packed_input_ids)
            packed_input_ids += [tokenizer.pad_token_id] * pad_length
            packed_labels += [IGNORE_INDEX] * pad_length
            if data_args.neat_packing:
                packed_attention_masks += [0] * pad_length
            else:
                packed_attention_masks += [1] * pad_length  # more efficient flash_attn

        if len(packed_input_ids) != data_args.cutoff_len:
            raise ValueError("The length of packed example should be identical to the cutoff length.")

        model_inputs["input_ids"].append(packed_input_ids)
        model_inputs["attention_mask"].append(packed_attention_masks)
        model_inputs["labels"].append(packed_labels)

    return model_inputs


def print_supervised_dataset_example(example: Dict[str, List[int]], tokenizer: "PreTrainedTokenizer") -> None:
    valid_labels = list(filter(lambda x: x != IGNORE_INDEX, example["labels"]))
    print("input_ids:\n{}".format(example["input_ids"]))
    print("inputs:\n{}".format(tokenizer.decode(example["input_ids"], skip_special_tokens=False)))
    print("label_ids:\n{}".format(example["labels"]))
    print("labels:\n{}".format(tokenizer.decode(valid_labels, skip_special_tokens=False)))<|MERGE_RESOLUTION|>--- conflicted
+++ resolved
@@ -72,13 +72,9 @@
             
     encoded_pairs = template.encode_multiturn(tokenizer, messages, system, tools)
     total_length = 1 if template.efficient_eos else 0
-<<<<<<< HEAD
-    
-=======
     if mask_history:
         encoded_pairs = encoded_pairs[::-1]  # high priority for last turns
 
->>>>>>> 36039b0f
     for turn_idx, (source_ids, target_ids) in enumerate(encoded_pairs):
         if total_length >= cutoff_len:
             break
