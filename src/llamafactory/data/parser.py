# Copyright 2024 the LlamaFactory team.
#
# Licensed under the Apache License, Version 2.0 (the "License");
# you may not use this file except in compliance with the License.
# You may obtain a copy of the License at
#
#     http://www.apache.org/licenses/LICENSE-2.0
#
# Unless required by applicable law or agreed to in writing, software
# distributed under the License is distributed on an "AS IS" BASIS,
# WITHOUT WARRANTIES OR CONDITIONS OF ANY KIND, either express or implied.
# See the License for the specific language governing permissions and
# limitations under the License.

import json
import os
from dataclasses import dataclass
from typing import TYPE_CHECKING, Any, Dict, List, Literal, Optional

from ..extras.constants import DATA_CONFIG
from ..extras.misc import use_modelscope


if TYPE_CHECKING:
    from ..hparams import DataArguments


@dataclass
class DatasetAttr:
    r"""
    Dataset attributes.
    """

    # basic configs
    load_from: Literal["hf_hub", "ms_hub", "script", "file"]
    dataset_name: str
    formatting: Literal["alpaca", "sharegpt"] = "alpaca"
    ranking: bool = False
    # extra configs
    subset: Optional[str] = None
    folder: Optional[str] = None
    num_samples: Optional[int] = None
    # common columns
    system: Optional[str] = None
    tools: Optional[str] = None
    images: Optional[str] = None
<<<<<<< HEAD
    videos: Optional[str] = None
    """ rlhf columns """
=======
    # rlhf columns
>>>>>>> 71cdf895
    chosen: Optional[str] = None
    rejected: Optional[str] = None
    kto_tag: Optional[str] = None
    # alpaca columns
    prompt: Optional[str] = "instruction"
    query: Optional[str] = "input"
    response: Optional[str] = "output"
    history: Optional[str] = None
    # sharegpt columns
    messages: Optional[str] = "conversations"
    # sharegpt tags
    role_tag: Optional[str] = "from"
    content_tag: Optional[str] = "value"
    user_tag: Optional[str] = "human"
    assistant_tag: Optional[str] = "gpt"
    observation_tag: Optional[str] = "observation"
    function_tag: Optional[str] = "function_call"
    system_tag: Optional[str] = "system"

    def __repr__(self) -> str:
        return self.dataset_name

    def set_attr(self, key: str, obj: Dict[str, Any], default: Optional[Any] = None) -> None:
        setattr(self, key, obj.get(key, default))


def get_dataset_list(data_args: "DataArguments") -> List["DatasetAttr"]:
    if data_args.dataset is not None:
        dataset_names = [ds.strip() for ds in data_args.dataset.split(",")]
    else:
        dataset_names = []

    if data_args.dataset_dir == "ONLINE":
        dataset_info = None
    else:
        try:
            with open(os.path.join(data_args.dataset_dir, DATA_CONFIG), "r") as f:
                dataset_info = json.load(f)
        except Exception as err:
            if len(dataset_names) != 0:
                raise ValueError(
                    "Cannot open {} due to {}.".format(os.path.join(data_args.dataset_dir, DATA_CONFIG), str(err))
                )
            dataset_info = None

    if data_args.interleave_probs is not None:
        data_args.interleave_probs = [float(prob.strip()) for prob in data_args.interleave_probs.split(",")]

    dataset_list: List[DatasetAttr] = []
    for name in dataset_names:
        if dataset_info is None:
            load_from = "ms_hub" if use_modelscope() else "hf_hub"
            dataset_attr = DatasetAttr(load_from, dataset_name=name)
            dataset_list.append(dataset_attr)
            continue

        if name not in dataset_info:
            raise ValueError("Undefined dataset {} in {}.".format(name, DATA_CONFIG))

        has_hf_url = "hf_hub_url" in dataset_info[name]
        has_ms_url = "ms_hub_url" in dataset_info[name]

        if has_hf_url or has_ms_url:
            if (use_modelscope() and has_ms_url) or (not has_hf_url):
                dataset_attr = DatasetAttr("ms_hub", dataset_name=dataset_info[name]["ms_hub_url"])
            else:
                dataset_attr = DatasetAttr("hf_hub", dataset_name=dataset_info[name]["hf_hub_url"])
        elif "script_url" in dataset_info[name]:
            dataset_attr = DatasetAttr("script", dataset_name=dataset_info[name]["script_url"])
        else:
            dataset_attr = DatasetAttr("file", dataset_name=dataset_info[name]["file_name"])

        dataset_attr.set_attr("formatting", dataset_info[name], default="alpaca")
        dataset_attr.set_attr("ranking", dataset_info[name], default=False)
        dataset_attr.set_attr("subset", dataset_info[name])
        dataset_attr.set_attr("folder", dataset_info[name])
        dataset_attr.set_attr("num_samples", dataset_info[name])

        if "columns" in dataset_info[name]:
            column_names = ["system", "tools", "images", "videos", "chosen", "rejected", "kto_tag"]
            if dataset_attr.formatting == "alpaca":
                column_names.extend(["prompt", "query", "response", "history"])
            else:
                column_names.extend(["messages"])

            for column_name in column_names:
                dataset_attr.set_attr(column_name, dataset_info[name]["columns"])

        if dataset_attr.formatting == "sharegpt" and "tags" in dataset_info[name]:
            tag_names = (
                "role_tag",
                "content_tag",
                "user_tag",
                "assistant_tag",
                "observation_tag",
                "function_tag",
                "system_tag",
            )
            for tag in tag_names:
                dataset_attr.set_attr(tag, dataset_info[name]["tags"])

        dataset_list.append(dataset_attr)

    return dataset_list<|MERGE_RESOLUTION|>--- conflicted
+++ resolved
@@ -44,12 +44,8 @@
     system: Optional[str] = None
     tools: Optional[str] = None
     images: Optional[str] = None
-<<<<<<< HEAD
     videos: Optional[str] = None
-    """ rlhf columns """
-=======
     # rlhf columns
->>>>>>> 71cdf895
     chosen: Optional[str] = None
     rejected: Optional[str] = None
     kto_tag: Optional[str] = None
