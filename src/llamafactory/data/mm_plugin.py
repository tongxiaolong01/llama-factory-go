# Copyright 2025 HuggingFace Inc. and the LlamaFactory team.
#
# This code is inspired by the HuggingFace's Transformers library.
# https://github.com/huggingface/transformers/blob/v4.40.0/src/transformers/models/llava/processing_llava.py
#
# Licensed under the Apache License, Version 2.0 (the "License");
# you may not use this file except in compliance with the License.
# You may obtain a copy of the License at
#
#     http://www.apache.org/licenses/LICENSE-2.0
#
# Unless required by applicable law or agreed to in writing, software
# distributed under the License is distributed on an "AS IS" BASIS,
# WITHOUT WARRANTIES OR CONDITIONS OF ANY KIND, either express or implied.
# See the License for the specific language governing permissions and
# limitations under the License.

import inspect
import math
import re
from copy import deepcopy
from dataclasses import dataclass
from io import BytesIO
from typing import TYPE_CHECKING, BinaryIO, Literal, Optional, TypedDict, Union

import numpy as np
import torch
from transformers.image_utils import get_image_size, to_numpy_array
from typing_extensions import override

from ..extras.constants import AUDIO_PLACEHOLDER, IGNORE_INDEX, IMAGE_PLACEHOLDER, VIDEO_PLACEHOLDER
from ..extras.packages import (
    is_librosa_available,
    is_pillow_available,
    is_pyav_available,
    is_transformers_version_greater_than,
)


if is_librosa_available():
    import librosa


if is_pillow_available():
    from PIL import Image
    from PIL.Image import Image as ImageObject


if is_pyav_available():
    import av


if is_transformers_version_greater_than("4.45.0"):
    from transformers.models.mllama.processing_mllama import (
        convert_sparse_cross_attention_mask_to_dense,
        get_cross_attention_token_mask,
    )


if is_transformers_version_greater_than("4.49.0"):
    try:
        from transformers.image_utils import make_batched_videos, make_flat_list_of_images
    except ImportError:
        try:
            # If that fails, try importing from the new location
            from transformers.image_utils import make_flat_list_of_images
            from transformers.video_utils import make_batched_videos
        except ImportError:
            raise ImportError(
                "Could not import make_batched_videos and make_flat_list_of_images. "
                "In Transformers 4.52.0, make_batched_videos will be moved to transformers.video_utils."
            )


if TYPE_CHECKING:
    from av.stream import Stream
    from numpy.typing import NDArray
    from transformers import PreTrainedTokenizer, ProcessorMixin
    from transformers.feature_extraction_sequence_utils import SequenceFeatureExtractor
    from transformers.image_processing_utils import BaseImageProcessor

    class EncodedImage(TypedDict):
        path: Optional[str]
        bytes: Optional[bytes]

    ImageInput = Union[str, bytes, EncodedImage, BinaryIO, ImageObject]
    VideoInput = Union[str, BinaryIO]
    AudioInput = Union[str, BinaryIO, NDArray]

    class MMProcessor(ProcessorMixin):
        patch_size: int
        image_seq_length: int
        num_additional_image_tokens: int
        vision_feature_select_strategy: Literal["default", "full"]

        def _get_number_of_features(self, orig_height: int, orig_width: int, height: int, width: int) -> int:
            pass

def _cal_max_frames_each_video(durations: list, video_maxlen_ttl: int, video_maxlen: int) -> list[int]:
    """Calculate `max_num_of_frames` for each video based on their durations, and return a list of `max_num_of_frames`. Every `max_num_of_frames` should be in [2, video_maxlen]."""
    dura_ttl = sum(durations)
    max_nums_of_frames = [  # 2 < max_num_of_frames < video_maxlen
        min(max(int(video_maxlen_ttl * dura / dura_ttl), 2), video_maxlen) for dura in durations
    ]  # list of `max_num_of_frames`
    if sum(max_nums_of_frames) > video_maxlen_ttl:  # may be bigger if some are set 2
        delta = sum(max_nums_of_frames) - video_maxlen_ttl
        for _ in range(delta):  #
            max_idx = max_nums_of_frames.index(max(max_nums_of_frames))
            if max(max_nums_of_frames) - 1 >= 2:  # should still >= 2
                max_nums_of_frames[max_idx] -= 1
            else:
                raise ValueError(
                    f"Too many videos. Couldn't satisfy the requirement of having at least 2 frames for each video. Please decrease the number of videos or increase `video_maxlen_ttl` (e.g. >={2 * len(max_nums_of_frames)})."
                )
    return max_nums_of_frames


def _get_paligemma_token_type_ids(imglens: list[int], seqlens: list[int], processor: "MMProcessor") -> list[list[int]]:
    r"""Get paligemma token type ids for computing loss.

    It is slightly different with the original token type ids where the prompt part is 0.

    Returns:
        batch_token_type_ids: shape (batch_size, seq_length)

    """
    batch_token_type_ids = []
    for imglen, seqlen in zip(imglens, seqlens):
        image_seqlen = imglen * processor.image_seq_length
        batch_token_type_ids.append([0] * image_seqlen + [1] * (seqlen - image_seqlen))

    return batch_token_type_ids


def _get_gemma3_token_type_ids(batch_ids: list[list[int]], processor: "MMProcessor"):
    r"""Get gemma3 token type ids for computing loss.

    Returns:
        batch_token_type_ids: shape (batch_size, seq_length)

    """
    image_token_id: int = getattr(processor, "image_token_id")
    batch_token_type_ids = []
    for token_ids in batch_ids:
        token_ids = np.array(token_ids)
        token_type_ids = np.zeros_like(token_ids)
        token_type_ids[token_ids == image_token_id] = 1
        batch_token_type_ids.append(token_type_ids.tolist())

    return batch_token_type_ids


def _make_batched_images(images: list["ImageObject"], imglens: list[int]) -> list[list["ImageObject"]]:
    r"""Make nested list of images."""
    batch_images = []
    for imglen in imglens:
        batch_images.append(images[:imglen])
        images = images[imglen:]

    return batch_images


@dataclass
class MMPluginMixin:
    image_token: Optional[str]
    video_token: Optional[str]
    audio_token: Optional[str]
    expand_mm_tokens: bool = True

    def _validate_input(
        self,
        processor: Optional["MMProcessor"],
        images: list["ImageInput"],
        videos: list["VideoInput"],
        audios: list["AudioInput"],
    ) -> None:
        r"""Validate if this model accepts the input modalities."""
        image_processor: BaseImageProcessor = getattr(processor, "image_processor", None)
        video_processor: BaseImageProcessor = getattr(
            processor, "video_processor", getattr(processor, "image_processor", None)
        )
        feature_extractor: SequenceFeatureExtractor = getattr(processor, "feature_extractor", None)
        if len(images) != 0 and self.image_token is None:
            raise ValueError(
                "This model does not support image input. Please check whether the correct `template` is used."
            )

        if len(videos) != 0 and self.video_token is None:
            raise ValueError(
                "This model does not support video input. Please check whether the correct `template` is used."
            )

        if len(audios) != 0 and self.audio_token is None:
            raise ValueError(
                "This model does not support audio input. Please check whether the correct `template` is used."
            )

        if self.image_token is not None and processor is None:
            raise ValueError("Processor was not found, please check and update your model file.")

        if self.image_token is not None and image_processor is None:
            raise ValueError("Image processor was not found, please check and update your model file.")

        if self.video_token is not None and video_processor is None:
            raise ValueError("Video processor was not found, please check and update your model file.")

        if self.audio_token is not None and feature_extractor is None:
            raise ValueError("Audio feature extractor was not found, please check and update your model file.")

    def _validate_messages(
        self,
        messages: list[dict[str, str]],
        images: list["ImageInput"],
        videos: list["VideoInput"],
        audios: list["AudioInput"],
    ):
        r"""Validate if the number of images, videos and audios match the number of placeholders in messages."""
        num_image_tokens, num_video_tokens, num_audio_tokens = 0, 0, 0
        for message in messages:
            num_image_tokens += message["content"].count(IMAGE_PLACEHOLDER)
            num_video_tokens += message["content"].count(VIDEO_PLACEHOLDER)
            num_audio_tokens += message["content"].count(AUDIO_PLACEHOLDER)

        if len(images) != num_image_tokens:
            raise ValueError(
                f"The number of images does not match the number of {IMAGE_PLACEHOLDER} tokens in {messages}."
            )

        if len(videos) != num_video_tokens:
            raise ValueError(
                f"The number of videos does not match the number of {VIDEO_PLACEHOLDER} tokens in {messages}."
            )

        if len(audios) != num_audio_tokens:
            raise ValueError(
                f"The number of audios does not match the number of {AUDIO_PLACEHOLDER} tokens in {messages}."
            )

    def _preprocess_image(
        self, image: "ImageObject", image_max_pixels: int, image_min_pixels: int, **kwargs
    ) -> "ImageObject":
        r"""Pre-process a single image."""
        if (image.width * image.height) > image_max_pixels:
            resize_factor = math.sqrt(image_max_pixels / (image.width * image.height))
            width, height = int(image.width * resize_factor), int(image.height * resize_factor)
            image = image.resize((width, height))

        if (image.width * image.height) < image_min_pixels:
            resize_factor = math.sqrt(image_min_pixels / (image.width * image.height))
            width, height = int(image.width * resize_factor), int(image.height * resize_factor)
            image = image.resize((width, height))

        if image.mode != "RGB":
            image = image.convert("RGB")

        return image

    def _get_video_sample_indices(
        self, video_stream: "Stream", video_fps: float, video_maxlen: int, **kwargs
    ) -> list[int]:
        r"""Compute video sample indices according to fps."""
        total_frames = video_stream.frames
        if total_frames == 0:  # infinite video
            return np.linspace(0, video_maxlen - 1, video_maxlen).astype(np.int32)

        sample_frames = max(1, math.floor(float(video_stream.duration * video_stream.time_base) * video_fps))
        sample_frames = min(total_frames, video_maxlen, sample_frames)
        return np.linspace(0, total_frames - 1, sample_frames).astype(np.int32)

    def _regularize_images(self, images: list["ImageInput"], **kwargs) -> dict[str, list["ImageObject"]]:
        r"""Regularize images to avoid error. Including reading and pre-processing."""
        results = []
        for image in images:
            if isinstance(image, (str, BinaryIO)):
                image = Image.open(image)
            elif isinstance(image, bytes):
                image = Image.open(BytesIO(image))
            elif isinstance(image, dict):
                if image["bytes"] is not None:
                    image = Image.open(BytesIO(image["bytes"]))
                else:
                    image = Image.open(image["path"])

            if not isinstance(image, ImageObject):
                raise ValueError(f"Expect input is a list of images, but got {type(image)}.")

            results.append(self._preprocess_image(image, **kwargs))

        return {"images": results}

    def _regularize_videos(self, videos: list["VideoInput"], **kwargs) -> dict[str, list[list["ImageObject"]]]:
        r"""Regularizes videos to avoid error. Including reading, resizing and converting."""
        results = []
        video_streams = []
        durations = []
        for video in videos:  # prepare durations first
            container = av.open(video, "r")
            video_stream = next(stream for stream in container.streams if stream.type == "video")
            durations.append(video_stream.duration * video_stream.time_base)  # unit: second
            video_streams.append(video_stream)
        max_frames_each_video = _cal_max_frames_each_video(durations, **kwargs)
        for video_stream, max_frames in zip(video_streams, max_frames_each_video):
            sample_indices = self._get_video_sample_indices(
                video_stream,
                video_fps=kwargs["video_fps"],
                video_maxlen=max_frames,
            )
            frames: list[ImageObject] = []
            container.seek(0)
            for frame_idx, frame in enumerate(container.decode(video_stream)):
                if frame_idx in sample_indices:
                    frames.append(frame.to_image())

            frames = self._regularize_images(frames, **kwargs)["images"]
            results.append(frames)

        return {"videos": results}

    def _regularize_audios(
        self, audios: list["AudioInput"], sampling_rate: float, **kwargs
    ) -> dict[str, Union[list["NDArray"], list[float]]]:
        r"""Regularizes audios to avoid error. Including reading and resampling."""
        results, sampling_rates = [], []
        for audio in audios:
            if isinstance(audio, (str, BinaryIO)):
                audio, sampling_rate = librosa.load(audio, sr=sampling_rate)

            if not isinstance(audio, np.ndarray):
                raise ValueError(f"Expect input is a list of audios, but got {type(audio)}.")

            results.append(audio)
            sampling_rates.append(sampling_rate)

        return {"audios": results, "sampling_rates": sampling_rates}

    def _get_mm_inputs(
        self,
        images: list["ImageInput"],
        videos: list["VideoInput"],
        audios: list["AudioInput"],
        processor: "MMProcessor",
        imglens: Optional[list[int]] = None,
    ) -> dict[str, "torch.Tensor"]:
        r"""Process visual inputs.

        Returns: (llava and paligemma)
            pixel_values: tensor with shape (B, C, H, W)

        Returns: (qwen2-vl)
            pixel_values: tensor with shape (num_patches, patch_dim)
            image_grid_thw: tensor with shape (num_images, 3), where the three numbers are time, width, height
                            where num_patches == torch.prod(image_grid_thw)

        Returns: (mllama)
            pixel_values: tensor with shape
                          (batch_size, max_num_images, max_image_tiles, channels, tile_height, tile_width)
                          For example, (2, 1, 4, 3, 560, 560).
            aspect_ratio_ids: tensor with shape (batch_size, max_num_images). For example, (2, 1).
            aspect_ratio_mask: tensor with shape (batch_size, max_num_images, max_image_tiles). For example, (2, 1, 4).
            num_tiles: List[List[int]] with shape (batch_size, num_images_in_batch). For example, (2, 1).

        """
        mm_inputs = {}
        if len(images) != 0:
            image_processor: BaseImageProcessor = getattr(processor, "image_processor", None)
            images = self._regularize_images(
                images,
                image_max_pixels=getattr(processor, "image_max_pixels", 768 * 768),
                image_min_pixels=getattr(processor, "image_min_pixels", 32 * 32),
            )["images"]
            if imglens is not None:  # if imglens are provided, make batched images
                images = _make_batched_images(images, imglens)

            image_processor_kwargs = {}
            if getattr(processor, "image_do_pan_and_scan", False):  # gemma3 image processor
                image_processor_kwargs.update(
                    {
                        "do_pan_and_scan": True,
                        "pan_and_scan_min_crop_size": 256,
                        "pan_and_scan_max_num_crops": 4,
                        "pan_and_scan_min_ratio_to_activate": 1.2,
                    }
                )

            mm_inputs.update(image_processor(images, return_tensors="pt", **image_processor_kwargs))

        if len(videos) != 0:
            video_processor: BaseImageProcessor = getattr(
                processor, "video_processor", getattr(processor, "image_processor", None)
            )
            videos = self._regularize_videos(
                videos,
                image_max_pixels=getattr(processor, "video_max_pixels", 256 * 256),
                image_min_pixels=getattr(processor, "video_min_pixels", 16 * 16),
                video_fps=getattr(processor, "video_fps", 2.0),
                video_maxlen=getattr(processor, "video_maxlen", 128),
                video_maxlen_ttl=getattr(processor, "video_maxlen_ttl", 128 * len(videos)),  # disabled by default
            )["videos"]
            if "videos" in inspect.signature(video_processor.preprocess).parameters:  # for qwen2_vl and video_llava
                mm_inputs.update(video_processor(images=None, videos=videos, return_tensors="pt"))
            else:  # for llava_next_video
                mm_inputs.update(video_processor(videos, return_tensors="pt"))

        if len(audios) != 0:
            feature_extractor: SequenceFeatureExtractor = getattr(processor, "feature_extractor", None)
            audios = self._regularize_audios(
                audios,
                sampling_rate=getattr(processor, "audio_sampling_rate", 16000),
            )["audios"]
            mm_inputs.update(
                feature_extractor(
                    audios,
                    sampling_rate=getattr(processor, "audio_sampling_rate", 16000),
                    return_attention_mask=True,
                    padding="max_length",
                    return_tensors="pt",
                )
            )
            mm_inputs["feature_attention_mask"] = mm_inputs.pop("attention_mask")  # prevent conflicts

        return mm_inputs


@dataclass
class BasePlugin(MMPluginMixin):
    def process_messages(
        self,
        messages: list[dict[str, str]],
        images: list["ImageInput"],
        videos: list["VideoInput"],
        audios: list["AudioInput"],
        processor: Optional["MMProcessor"],
    ) -> list[dict[str, str]]:
        r"""Pre-process input messages before tokenization for VLMs."""
        self._validate_input(processor, images, videos, audios)
        return messages

    def process_token_ids(
        self,
        input_ids: list[int],
        labels: Optional[list[int]],
        images: list["ImageInput"],
        videos: list["VideoInput"],
        audios: list["AudioInput"],
        tokenizer: "PreTrainedTokenizer",
        processor: Optional["MMProcessor"],
    ) -> tuple[list[int], Optional[list[int]]]:
        r"""Pre-process token ids after tokenization for VLMs."""
        self._validate_input(processor, images, videos, audios)
        return input_ids, labels

    def get_mm_inputs(
        self,
        images: list["ImageInput"],
        videos: list["VideoInput"],
        audios: list["AudioInput"],
        imglens: list[int],
        vidlens: list[int],
        audlens: list[int],
        batch_ids: list[list[int]],
        processor: Optional["MMProcessor"],
    ) -> dict[str, Union[list[int], "torch.Tensor"]]:
        r"""Build batched multimodal inputs for VLMs.

        Arguments:
            images: a list of image inputs, shape (num_images,)
            videos: a list of video inputs, shape (num_videos,)
            audios: a list of audio inputs, shape (num_audios,)
            imglens: number of images in each sample, shape (batch_size,)
            vidlens: number of videos in each sample, shape (batch_size,)
            audlens: number of audios in each sample, shape (batch_size,)
            batch_ids: token ids of input samples, shape (batch_size, seq_len)
            processor: a processor for pre-processing images and videos

        """
        self._validate_input(processor, images, videos, audios)
        return self._get_mm_inputs(images, videos, audios, processor)


@dataclass
class Gemma3Plugin(BasePlugin):
    @override
    def process_messages(
        self,
        messages: list[dict[str, str]],
        images: list["ImageInput"],
        videos: list["VideoInput"],
        audios: list["AudioInput"],
        processor: Optional["MMProcessor"],
    ) -> list[dict[str, str]]:
        self._validate_input(processor, images, videos, audios)
        self._validate_messages(messages, images, videos, audios)
        num_image_tokens = 0
        messages = deepcopy(messages)
        boi_token: str = getattr(processor, "boi_token")
        full_image_sequence: str = getattr(processor, "full_image_sequence")
        image_str = full_image_sequence if self.expand_mm_tokens else boi_token

        do_pan_and_scan: bool = getattr(processor, "image_do_pan_and_scan", False)
        if do_pan_and_scan:
            mm_inputs = self._get_mm_inputs(images, videos, audios, processor)

        for message in messages:
            content = message["content"]
            while IMAGE_PLACEHOLDER in content:
                if do_pan_and_scan:
                    image_placeholder_str = (
                        "Here is the original image {{image}} and here are some crops to help you see better "
                        + " ".join(["{{image}}"] * mm_inputs["num_crops"][0][num_image_tokens])
                    )
                else:
                    image_placeholder_str = "{{image}}"

                content = content.replace(IMAGE_PLACEHOLDER, image_placeholder_str, 1)
                num_image_tokens += 1

            message["content"] = content.replace("{{image}}", image_str)

        return messages

    @override
    def get_mm_inputs(
        self,
        images: list["ImageInput"],
        videos: list["VideoInput"],
        audios: list["AudioInput"],
        imglens: list[int],
        vidlens: list[int],
        audlens: list[int],
        batch_ids: list[list[int]],
        processor: Optional["MMProcessor"],
    ) -> dict[str, Union[list[int], "torch.Tensor"]]:
        self._validate_input(processor, images, videos, audios)
        mm_inputs = self._get_mm_inputs(images, videos, audios, processor)
        mm_inputs.pop("num_crops", None)
        mm_inputs["token_type_ids"] = _get_gemma3_token_type_ids(batch_ids, processor)
        return mm_inputs


@dataclass
class InternVLPlugin(BasePlugin):
    @override
    def _get_mm_inputs(
        self,
        images: list["ImageInput"],
        videos: list["VideoInput"],
        audios: list["AudioInput"],
        processor: "ProcessorMixin",
        **kwargs,
    ) -> dict[str, "torch.Tensor"]:
        image_processor: BaseImageProcessor = getattr(processor, "image_processor")
        image_processor_kwargs = {}
        if getattr(processor, "crop_to_patches", False):
            image_processor_kwargs.update(
                {
                    "crop_to_patches": True,
                    "max_patches": 12,
                    "min_patches": 1,
                }
            )

        mm_inputs = {}
        image_video_patches = []

        if len(images) != 0 and isinstance(images[0], str):
            images = self._regularize_images(
                images,
                image_max_pixels=getattr(processor, "image_max_pixels", 1024 * 1024),
                image_min_pixels=getattr(processor, "image_min_pixels", 32 * 32),
            )["images"]

        if len(videos) != 0 and isinstance(videos[0], str):
            videos = self._regularize_videos(
                videos,
                image_max_pixels=getattr(processor, "video_max_pixels", 256 * 256),
                image_min_pixels=getattr(processor, "video_min_pixels", 16 * 16),
                video_fps=getattr(processor, "video_fps", 2.0),
                video_maxlen=getattr(processor, "video_maxlen", 128),
                video_maxlen_ttl=getattr(processor, "video_maxlen_ttl", 128 * len(videos)),  # disabled by default
            )["videos"]

        if len(images) != 0:
            images = make_flat_list_of_images(images)
            image_inputs = image_processor(images=images, return_tensors="pt", **image_processor_kwargs)
            image_num_patches = image_inputs.pop("num_patches")
            image_pixel_values = image_inputs.pop("pixel_values")
            image_num_patches_indices = np.cumsum(image_num_patches)

        if len(videos) != 0:
            videos = make_batched_videos(videos)
            num_frames_per_video = [len(video) for video in videos]
            patch_indices = np.cumsum(num_frames_per_video)
            image_processor_kwargs["crop_to_patches"] = False
            video_inputs = image_processor(images=videos, return_tensors="pt", **image_processor_kwargs)
            video_num_patches = video_inputs.pop("num_patches")
            video_pixel_values = video_inputs.pop("pixel_values")
            video_num_patches_indices = np.cumsum(video_num_patches)

        # NOT SUPPORT IMAGE VIDEO INTERLEAVED
        if len(images) != 0 and image_pixel_values is not None:
            for i in range(len(images)):
                start_index = image_num_patches_indices[i - 1] if i > 0 else 0
                end_index = image_num_patches_indices[i]
                image_video_patches.append(image_pixel_values[start_index:end_index])

        if len(videos) != 0 and video_pixel_values is not None:
            patch_indices_with_prefix = [0] + list(patch_indices)
            for i in range(len(videos)):
                current_patch_index = patch_indices_with_prefix[i]
                end_patch_index = patch_indices_with_prefix[i + 1]
                start_index = video_num_patches_indices[current_patch_index - 1] if i > 0 else 0
                end_index = video_num_patches_indices[end_patch_index - 1]
                image_video_patches.append(video_pixel_values[start_index:end_index])

        if len(images) != 0 or len(videos) != 0:
            mm_inputs["pixel_values"] = torch.cat(image_video_patches, dim=0)

        if len(images) != 0:
            mm_inputs.update({"image_num_patches": image_num_patches})

        if len(videos) != 0:
            mm_inputs.update({"video_patch_indices": patch_indices})
            mm_inputs.update({"video_num_patches": video_num_patches})

        return mm_inputs

    @override
    def process_messages(
        self,
        messages: list[dict[str, str]],
        images: list["ImageInput"],
        videos: list["VideoInput"],
        audios: list["AudioInput"],
        processor: Optional["ProcessorMixin"],
    ) -> list[dict[str, str]]:
        self._validate_input(processor, images, videos, audios)
        self._validate_messages(messages, images, videos, audios)
        num_image_tokens, num_video_tokens = 0, 0
        image_seqlen = getattr(processor, "image_seq_length") if self.expand_mm_tokens else 1
        messages = deepcopy(messages)
        mm_inputs = self._get_mm_inputs(images, videos, audios, processor)

        image_pixel_patch_list = mm_inputs.get("image_num_patches")  # pathes of images
        video_num_patches = mm_inputs.get("video_num_patches")  # all patches for frames of videos
        video_patch_indices = mm_inputs.get("video_patch_indices")  # num frames of per video

        for message in messages:
            content = message["content"]
            while IMAGE_PLACEHOLDER in content:
                content = content.replace(
                    IMAGE_PLACEHOLDER,
                    f"<img>{'<IMG_CONTEXT>' * image_seqlen * image_pixel_patch_list[num_image_tokens]}</img>",
                    1,
                )
                num_image_tokens += 1

            while VIDEO_PLACEHOLDER in content:
                current_patch_index = video_patch_indices[num_video_tokens - 1] if num_video_tokens > 0 else 0
                end_patch_index = video_patch_indices[num_video_tokens]
                num_patches = list(video_num_patches[current_patch_index:end_patch_index])
                video_replaced_prompt = "\n".join(
                    f"Frame{i + 1}: <img>{'<IMG_CONTEXT>' * image_seqlen * num_patches[i]}</img>"
                    for i in range(len(num_patches))
                )
                content = content.replace(VIDEO_PLACEHOLDER, video_replaced_prompt, 1)
                num_video_tokens += 1

            message["content"] = content

        return messages

    @override
    def get_mm_inputs(
        self,
        images: list["ImageInput"],
        videos: list["VideoInput"],
        audios: list["AudioInput"],
        imglens: list[int],
        vidlens: list[int],
        audlens: list[int],
        batch_ids: list[list[int]],
        processor: Optional["ProcessorMixin"],
    ) -> dict[str, Union[list[int], "torch.Tensor"]]:
        self._validate_input(processor, images, videos, audios)
        mm_inputs = self._get_mm_inputs(images, videos, audios, processor)
        mm_inputs.pop("image_num_patches", None)
        mm_inputs.pop("video_patch_indices", None)
        mm_inputs.pop("video_num_patches", None)
        return mm_inputs


class KimiVLPlugin(BasePlugin):
    @override
    def process_messages(self, messages, images, videos, audios, processor):
        self._validate_input(processor, images, videos, audios)
        self._validate_messages(messages, images, videos, audios)
        if self.expand_mm_tokens:
            mm_inputs = self._get_mm_inputs(images, videos, audios, processor)
            image_grid_hws = mm_inputs.get("image_grid_hws", [])
        else:
            image_grid_hws = [None] * len(images)

        num_image_tokens = 0
        image_processor: BaseImageProcessor = getattr(processor, "image_processor")
        merge_length = math.prod(image_processor.merge_kernel_size)
        messages = deepcopy(messages)
        for message in messages:
            content = message["content"]
            while IMAGE_PLACEHOLDER in content:
                image_seqlen = image_grid_hws[num_image_tokens].prod() // merge_length if self.expand_mm_tokens else 1
                content = content.replace(
                    IMAGE_PLACEHOLDER,
                    f"<|media_start|>image<|media_content|>{self.image_token * image_seqlen}<|media_end|>",
                    1,
                )
                num_image_tokens += 1

            message["content"] = content

        return messages


@dataclass
class Llama4Plugin(BasePlugin):
    @override
    def process_messages(
        self,
        messages: list[dict[str, str]],
        images: list["ImageInput"],
        videos: list["VideoInput"],
        audios: list["AudioInput"],
        processor: Optional["MMProcessor"],
    ) -> list[dict[str, str]]:
        self._validate_input(processor, images, videos, audios)
        self._validate_messages(messages, images, videos, audios)
        if self.expand_mm_tokens:
            mm_inputs = self._get_mm_inputs(images, videos, audios, processor)
            if "pixel_values" in mm_inputs:
                image_height, image_width = mm_inputs["pixel_values"][0].shape[-2:]
                num_patches_per_chunk = int(
                    (image_height // processor.patch_size)
                    * (image_width // processor.patch_size)
                    // processor.downsample_ratio
                )
                aspect_ratios = mm_inputs.pop("aspect_ratios")

        num_image_tokens = 0
        messages = deepcopy(messages)
        for message in messages:
            content = message["content"]
            if self.expand_mm_tokens:
                placeholder_count = content.count(IMAGE_PLACEHOLDER)
                prompt_splits = content.split(IMAGE_PLACEHOLDER)
                new_content = []
                for local_image_index, split_part in enumerate(prompt_splits):
                    new_content.append(split_part)
                    if local_image_index < placeholder_count:
                        tokens_for_this_image = processor._prompt_split_image(
                            aspect_ratios[num_image_tokens], num_patches_per_chunk
                        )
                        num_image_tokens += 1
                        new_content.append(tokens_for_this_image)

                content = "".join(new_content)
            else:
                content = content.replace(IMAGE_PLACEHOLDER, self.image_token)

            message["content"] = content

        return messages

    @override
    def get_mm_inputs(
        self,
        images: list["ImageInput"],
        videos: list["VideoInput"],
        audios: list["AudioInput"],
        imglens: list[int],
        vidlens: list[int],
        audlens: list[int],
        batch_ids: list[list[int]],
        processor: Optional["MMProcessor"],
    ) -> dict[str, Union[list[int], "torch.Tensor"]]:
        self._validate_input(processor, images, videos, audios)
        mm_inputs = self._get_mm_inputs(images, videos, audios, processor)
        mm_inputs.pop("aspect_ratios", None)
        return mm_inputs


@dataclass
class LlavaPlugin(BasePlugin):
    @override
    def process_messages(
        self,
        messages: list[dict[str, str]],
        images: list["ImageInput"],
        videos: list["VideoInput"],
        audios: list["AudioInput"],
        processor: Optional["MMProcessor"],
    ) -> list[dict[str, str]]:
        self._validate_input(processor, images, videos, audios)
        self._validate_messages(messages, images, videos, audios)
        messages = deepcopy(messages)
        if self.expand_mm_tokens:
            mm_inputs = self._get_mm_inputs(images, videos, audios, processor)
            if "pixel_values" in mm_inputs:
                height, width = get_image_size(to_numpy_array(mm_inputs["pixel_values"][0]))
                image_seqlen = (height // processor.patch_size) * (
                    width // processor.patch_size
                ) + processor.num_additional_image_tokens
                if processor.vision_feature_select_strategy == "default":
                    image_seqlen -= 1
        else:
            image_seqlen = 1

        for message in messages:
            content = message["content"]
            while IMAGE_PLACEHOLDER in content:
                content = content.replace(IMAGE_PLACEHOLDER, "{{image}}" * image_seqlen, 1)

            message["content"] = content.replace("{{image}}", self.image_token)

        return messages


@dataclass
class LlavaNextPlugin(BasePlugin):
    @override
    def process_messages(
        self,
        messages: list[dict[str, str]],
        images: list["ImageInput"],
        videos: list["VideoInput"],
        audios: list["AudioInput"],
        processor: Optional["MMProcessor"],
    ) -> list[dict[str, str]]:
        self._validate_input(processor, images, videos, audios)
        self._validate_messages(messages, images, videos, audios)
        num_image_tokens = 0
        messages = deepcopy(messages)
        if self.expand_mm_tokens:
            mm_inputs = self._get_mm_inputs(images, videos, audios, processor)
            if "pixel_values" in mm_inputs:
                image_sizes = iter(mm_inputs["image_sizes"].tolist())
                height, width = get_image_size(to_numpy_array(mm_inputs["pixel_values"][0][0]))

        for message in messages:
            content = message["content"]
            while IMAGE_PLACEHOLDER in content:
                if self.expand_mm_tokens:
                    orig_height, orig_width = next(image_sizes)
                    image_seqlen = processor._get_number_of_features(orig_height, orig_width, height, width)
                    if processor.vision_feature_select_strategy == "default":
                        image_seqlen -= 1
                else:
                    image_seqlen = 1

                content = content.replace(IMAGE_PLACEHOLDER, "{{image}}" * image_seqlen, 1)
                num_image_tokens += 1

            message["content"] = content.replace("{{image}}", self.image_token)

        return messages


@dataclass
class LlavaNextVideoPlugin(BasePlugin):
    @override
    def process_messages(
        self,
        messages: list[dict[str, str]],
        images: list["ImageInput"],
        videos: list["VideoInput"],
        audios: list["AudioInput"],
        processor: Optional["MMProcessor"],
    ) -> list[dict[str, str]]:
        self._validate_input(processor, images, videos, audios)
        self._validate_messages(messages, images, videos, audios)
        messages = deepcopy(messages)
        if self.expand_mm_tokens:
            mm_inputs = self._get_mm_inputs(images, videos, audios, processor)
            if "pixel_values" in mm_inputs:
                image_sizes = iter(mm_inputs["image_sizes"].tolist())
                height, width = get_image_size(to_numpy_array(mm_inputs["pixel_values"][0][0]))

        for message in messages:
            content = message["content"]
            while IMAGE_PLACEHOLDER in content:
                if self.expand_mm_tokens:
                    orig_height, orig_width = next(image_sizes)
                    image_seqlen = processor._get_number_of_features(orig_height, orig_width, height, width)
                    if processor.vision_feature_select_strategy == "default":
                        image_seqlen -= 1
                else:
                    image_seqlen = 1

                content = content.replace(IMAGE_PLACEHOLDER, "{{image}}" * image_seqlen, 1)

            message["content"] = content.replace("{{image}}", self.image_token)

        if self.expand_mm_tokens:
            if "pixel_values_videos" in mm_inputs:
                one_video = to_numpy_array(mm_inputs.get("pixel_values_videos")[0])
                height, width = get_image_size(one_video[0])
                num_frames = one_video.shape[0]  # frame dim is always after batch dim
                image_seqlen = (height // processor.patch_size) * (width // processor.patch_size)
                video_seqlen = image_seqlen // 4 * num_frames  # divide by 4 needed for avg pooling layer
        else:
            video_seqlen = 1

        for message in messages:
            content = message["content"]
            while VIDEO_PLACEHOLDER in content:
                content = content.replace(VIDEO_PLACEHOLDER, "{{video}}" * video_seqlen, 1)

            message["content"] = content.replace("{{video}}", self.video_token)

        return messages


@dataclass
class MiniCPMVPlugin(BasePlugin):
    @override
    def _get_mm_inputs(
        self,
        images: list["ImageInput"],
        videos: list["VideoInput"],
        audios: list["AudioInput"],
        processor: "MMProcessor",
        **kwargs,
    ) -> dict[str, "torch.Tensor"]:
        image_processor: BaseImageProcessor = getattr(processor, "image_processor")
        mm_inputs = {}
        if len(images) != 0:
            images = self._regularize_images(
                images,
                image_max_pixels=getattr(processor, "image_max_pixels", 768 * 768),
                image_min_pixels=getattr(processor, "image_min_pixels", 32 * 32),
            )["images"]
            if "valid_image_nums_ls" in kwargs:
                valid_image_nums_ls = kwargs["valid_image_nums_ls"]
                new_images = []
                idx = 0
                for valid_image_nums in valid_image_nums_ls:
                    new_images.append(images[idx : idx + valid_image_nums])
                    idx += valid_image_nums

                images = new_images

            image_inputs = image_processor(
                images, do_pad=True, max_slice_nums=image_processor.max_slice_nums, return_tensors="pt"
            )
            mm_inputs.update(image_inputs)

        if len(videos) != 0:
            videos = self._regularize_videos(
                videos,
                image_max_pixels=getattr(processor, "video_max_pixels", 256 * 256),
                image_min_pixels=getattr(processor, "video_min_pixels", 16 * 16),
                video_fps=getattr(processor, "video_fps", 2.0),
                video_maxlen=getattr(processor, "video_maxlen", 128),
            )["videos"]
            video_inputs = image_processor(videos, do_pad=True, max_slice_nums=2, return_tensors="pt")
            mm_inputs.update(video_inputs)

        if len(audios) != 0:
            audios = self._regularize_audios(
                audios,
                sampling_rate=getattr(processor, "audio_sampling_rate", 16000),
            )["audios"]
            if "valid_audio_nums_ls" in kwargs:
                valid_audio_nums_ls = kwargs["valid_audio_nums_ls"]
                audios_ls = []
                idx = 0
                for valid_audio_nums in valid_audio_nums_ls:
                    audios_ls.append(audios[idx : idx + valid_audio_nums])
                    idx += valid_audio_nums
            else:
                audios_ls = [audios]

            audio_features, audio_feature_lens, audio_phs = processor.audio_feature_extract(
                audios_ls,
                chunk_input=True,
                sampling_rate=getattr(processor, "audio_sampling_rate", 16000),
            )
            audio_feature_lens = [torch.tensor(audio_feature_len) for audio_feature_len in audio_feature_lens]
            mm_inputs.update({"audio_features": audio_features, "audio_feature_lens": audio_feature_lens})
            if kwargs.get("ret_phs", False):
                mm_inputs.update({"audio_phs": audio_phs})

        return mm_inputs

    @override
    def process_messages(
        self,
        messages: list[dict[str, str]],
        images: list["ImageInput"],
        videos: list["VideoInput"],
        audios: list["AudioInput"],
        processor: Optional["MMProcessor"],
    ) -> list[dict[str, str]]:
        self._validate_input(processor, images, videos, audios)
        self._validate_messages(messages, images, videos, audios)
        num_image_tokens, num_video_tokens, num_audio_tokens = 0, 0, 0
        messages = deepcopy(messages)
        image_processor: BaseImageProcessor = getattr(processor, "image_processor")
        mm_inputs, audio_inputs = {}, {}
        if len(images) != 0 and len(videos) != 0:
            raise ValueError("MiniCPM-V model does not support input images and videos at the same time.")

        if len(videos) != 0:
            max_slice_nums = 2
            use_image_id = False
            mm_inputs = self._get_mm_inputs([], videos, [], processor)
        else:
            max_slice_nums = image_processor.max_slice_nums
            use_image_id = image_processor.use_image_id

        for i, message in enumerate(messages):
            content = message["content"]
            while IMAGE_PLACEHOLDER in content:
                content = content.replace(IMAGE_PLACEHOLDER, "{{image}}", 1)
                num_image_tokens += 1

            while VIDEO_PLACEHOLDER in content:
                video_seqlen = len(mm_inputs["pixel_values"][num_video_tokens]) if self.expand_mm_tokens else 1
                content = content.replace(VIDEO_PLACEHOLDER, "{{image}}" * video_seqlen, 1)
                num_video_tokens += 1

            while AUDIO_PLACEHOLDER in content:
                content = content.replace(AUDIO_PLACEHOLDER, "{{audio}}", 1)
                num_audio_tokens += 1

            message["content"] = content.replace("{{image}}", "(<image>./</image>)").replace(
                "{{audio}}", "(<audio>./</audio>)"
            )

        if len(images):
            mm_inputs = self._get_mm_inputs(images, [], [], processor)

        if len(audios):
            audio_inputs = self._get_mm_inputs([], [], audios, processor, ret_phs=True)

        if self.expand_mm_tokens and mm_inputs:
            pattern = "(<image>./</image>)"
            image_sizes = mm_inputs["image_sizes"]
            idx = 0
            for index, message in enumerate(messages):
                text = message["content"]
                image_tags = re.findall(pattern, text)
                text_chunks = text.split(pattern)
                final_text = ""
                for i in range(len(image_tags)):
                    final_text = (
                        final_text
                        + text_chunks[i]
                        + image_processor.get_slice_image_placeholder(
                            image_sizes[0][idx], idx, max_slice_nums, use_image_id
                        )
                    )
                    idx += 1

                final_text += text_chunks[-1]
                messages[index]["content"] = final_text

        if self.expand_mm_tokens and audio_inputs:
            pattern = "(<audio>./</audio>)"
            idx = 0
            for index, message in enumerate(messages):
                text = message["content"]
                audio_tags = re.findall(pattern, text)
                text_chunks = text.split(pattern)
                final_text = ""
                for i in range(len(audio_tags)):
                    audio_placeholder = audio_inputs["audio_phs"][0][idx]
                    final_text = final_text + text_chunks[i] + audio_placeholder
                    idx += 1

                final_text += text_chunks[-1]
                messages[index]["content"] = final_text

        return messages

    @override
<<<<<<< HEAD
=======
    def _get_mm_inputs(
        self,
        images: list["ImageInput"],
        videos: list["VideoInput"],
        audios: list["AudioInput"],
        processor: "MMProcessor",
        **kwargs,
    ) -> dict[str, "torch.Tensor"]:
        image_processor: BaseImageProcessor = getattr(processor, "image_processor")
        mm_inputs = {}
        if len(images) != 0:
            images = self._regularize_images(
                images,
                image_max_pixels=getattr(processor, "image_max_pixels", 768 * 768),
                image_min_pixels=getattr(processor, "image_min_pixels", 32 * 32),
            )["images"]
            if "valid_image_nums_ls" in kwargs:
                valid_image_nums_ls = kwargs["valid_image_nums_ls"]
                new_images = []
                idx = 0
                for valid_image_nums in valid_image_nums_ls:
                    new_images.append(images[idx : idx + valid_image_nums])
                    idx += valid_image_nums

                images = new_images

            image_inputs = image_processor(
                images, do_pad=True, max_slice_nums=image_processor.max_slice_nums, return_tensors="pt"
            )
            mm_inputs.update(image_inputs)

        if len(videos) != 0:
            videos = self._regularize_videos(
                videos,
                image_max_pixels=getattr(processor, "video_max_pixels", 256 * 256),
                image_min_pixels=getattr(processor, "video_min_pixels", 16 * 16),
                video_fps=getattr(processor, "video_fps", 2.0),
                video_maxlen=getattr(processor, "video_maxlen", 128),
                video_maxlen_ttl=getattr(processor, "video_maxlen_ttl", 128 * len(videos)),  # disabled by default
            )["videos"]
            video_inputs = image_processor(videos, do_pad=True, max_slice_nums=2, return_tensors="pt")
            mm_inputs.update(video_inputs)

        if len(audios) != 0:
            audios = self._regularize_audios(
                audios,
                sampling_rate=getattr(processor, "audio_sampling_rate", 16000),
            )["audios"]
            if "valid_audio_nums_ls" in kwargs:
                valid_audio_nums_ls = kwargs["valid_audio_nums_ls"]
                audios_ls = []
                idx = 0
                for valid_audio_nums in valid_audio_nums_ls:
                    audios_ls.append(audios[idx : idx + valid_audio_nums])
                    idx += valid_audio_nums
            else:
                audios_ls = [audios]

            audio_features, audio_feature_lens, audio_phs = processor.audio_feature_extract(
                audios_ls,
                chunk_input=True,
                sampling_rate=getattr(processor, "audio_sampling_rate", 16000),
            )
            audio_feature_lens = [torch.tensor(audio_feature_len) for audio_feature_len in audio_feature_lens]
            mm_inputs.update({"audio_features": audio_features, "audio_feature_lens": audio_feature_lens})
            if kwargs.get("ret_phs", False):
                mm_inputs.update({"audio_phs": audio_phs})

        return mm_inputs

    @override
>>>>>>> 140adb4d
    def get_mm_inputs(
        self,
        images: list["ImageInput"],
        videos: list["VideoInput"],
        audios: list["AudioInput"],
        imglens: list[int],
        vidlens: list[int],
        audlens: list[int],
        batch_ids: list[list[int]],
        processor: Optional["MMProcessor"],
    ) -> dict[str, Union[list[int], "torch.Tensor"]]:
        self._validate_input(processor, images, videos, audios)
        # image bound
        image_bounds_list = []
        valid_image_nums_ls = []
        for i, input_ids in enumerate(batch_ids):
            input_ids_ = torch.tensor(input_ids)
            start_cond = (input_ids_ == processor.tokenizer.im_start_id) | (
                input_ids_ == processor.tokenizer.slice_start_id
            )
            end_cond = (input_ids_ == processor.tokenizer.im_end_id) | (input_ids_ == processor.tokenizer.slice_end_id)
            image_start_tokens = torch.where(start_cond)[0]
            image_start_tokens += 1
            image_end_tokens = torch.where(end_cond)[0]
            valid_image_nums_ls.append(imglens[i])
            image_bounds = torch.hstack(
                [
                    image_start_tokens.unsqueeze(-1),
                    image_end_tokens.unsqueeze(-1),
                ]
            )
            image_bounds_list.append(image_bounds)

        mm_inputs = self._get_mm_inputs(images, videos, [], processor, valid_image_nums_ls=valid_image_nums_ls)
        if "tgt_sizes" not in mm_inputs:
            dummy_data = [torch.empty(0) for _ in range(len(batch_ids))]
            mm_inputs.update({"tgt_sizes": dummy_data, "pixel_values": dummy_data, "image_sizes": dummy_data})

        mm_inputs.update({"image_bound": image_bounds_list})

        if len(audios) > 0:
            # audio bound
            audio_bounds_ls = []
            spk_bounds_ls = []
            valid_audio_nums_ls = []

            for input_ids, audiolen in zip(batch_ids, audlens):
                input_ids_ = torch.tensor(input_ids)
                audio_start_idx = torch.where(input_ids_ == processor.tokenizer.audio_start_id)[0]
                audio_end_idx = torch.where(input_ids_ == processor.tokenizer.audio_end_id)[0]
                assert len(audio_start_idx) == len(audio_end_idx)
                audio_bounds = torch.hstack([(audio_start_idx + 1).unsqueeze(-1), audio_end_idx.unsqueeze(-1)])
                audio_bounds_ls.append(audio_bounds)
                valid_audio_nums_ls.append(audiolen)

                spk_start_idx = torch.where(input_ids_ == processor.tokenizer.spk_start_id)[0]
                spk_end_idx = torch.where(input_ids_ == processor.tokenizer.spk_end_id)[0]
                assert len(spk_start_idx) == len(spk_end_idx)
                spk_bounds = torch.hstack([(spk_start_idx + 1).unsqueeze(-1), spk_end_idx.unsqueeze(-1)])
                spk_bounds_ls.append(spk_bounds)

            audio_inputs = self._get_mm_inputs([], [], audios, processor, valid_audio_nums_ls=valid_audio_nums_ls)
            mm_inputs.update(audio_inputs)
            mm_inputs.update({"audio_bounds": audio_bounds_ls, "spk_bounds": spk_bounds_ls})

        return mm_inputs


@dataclass
class MllamaPlugin(BasePlugin):
    @override
    def process_messages(
        self,
        messages: list[dict[str, str]],
        images: list["ImageInput"],
        videos: list["VideoInput"],
        audios: list["AudioInput"],
        processor: Optional["MMProcessor"],
    ) -> list[dict[str, str]]:
        self._validate_input(processor, images, videos, audios)
        self._validate_messages(messages, images, videos, audios)
        num_image_tokens = 0
        messages = deepcopy(messages)
        for message in messages:
            content = message["content"]
            num_image_tokens += content.count(IMAGE_PLACEHOLDER)
            message["content"] = content.replace(IMAGE_PLACEHOLDER, self.image_token)

        return messages

    @override
    def get_mm_inputs(
        self,
        images: list["ImageInput"],
        videos: list["VideoInput"],
        audios: list["AudioInput"],
        imglens: list[int],
        vidlens: list[int],
        audlens: list[int],
        batch_ids: list[list[int]],
        processor: Optional["MMProcessor"],
    ) -> dict[str, Union[list[int], "torch.Tensor"]]:
        self._validate_input(processor, images, videos, audios)
        mm_inputs = self._get_mm_inputs(images, videos, audios, processor, imglens)
        if mm_inputs:
            num_tiles = mm_inputs.pop("num_tiles")
            image_token_id: int = getattr(processor, "image_token_id")
            max_image_tiles: int = getattr(processor.image_processor, "max_image_tiles")
            cross_attention_token_mask = [
                get_cross_attention_token_mask(input_ids, image_token_id) for input_ids in batch_ids
            ]
            mm_inputs["cross_attention_mask"] = torch.from_numpy(
                convert_sparse_cross_attention_mask_to_dense(
                    cross_attention_token_mask,
                    num_tiles=num_tiles,
                    max_num_tiles=max_image_tiles,
                    length=max(len(input_ids) for input_ids in batch_ids),
                )
            )  # shape: (batch_size, length, max_num_images, max_num_tiles)

        return mm_inputs


@dataclass
class PaliGemmaPlugin(BasePlugin):
    @override
    def process_messages(
        self,
        messages: list[dict[str, str]],
        images: list["ImageInput"],
        videos: list["VideoInput"],
        audios: list["AudioInput"],
        processor: Optional["MMProcessor"],
    ) -> list[dict[str, str]]:
        self._validate_input(processor, images, videos, audios)
        self._validate_messages(messages, images, videos, audios)
        num_image_tokens = 0
        messages = deepcopy(messages)
        for message in messages:
            content = message["content"]
            while IMAGE_PLACEHOLDER in content:
                content = content.replace(IMAGE_PLACEHOLDER, "", 1)
                num_image_tokens += 1

            message["content"] = content

        return messages

    @override
    def process_token_ids(
        self,
        input_ids: list[int],
        labels: Optional[list[int]],
        images: list["ImageInput"],
        videos: list["VideoInput"],
        audios: list["AudioInput"],
        tokenizer: "PreTrainedTokenizer",
        processor: Optional["MMProcessor"],
    ) -> tuple[list[int], Optional[list[int]]]:
        self._validate_input(processor, images, videos, audios)
        num_images = len(images)
        image_seqlen = processor.image_seq_length if self.expand_mm_tokens else 0  # skip mm token
        image_token_id = tokenizer.convert_tokens_to_ids(self.image_token)
        input_ids = [image_token_id] * num_images * image_seqlen + input_ids
        if labels is not None:
            labels = [IGNORE_INDEX] * num_images * image_seqlen + labels

        return input_ids, labels

    @override
    def get_mm_inputs(
        self,
        images: list["ImageInput"],
        videos: list["VideoInput"],
        audios: list["AudioInput"],
        imglens: list[int],
        vidlens: list[int],
        audlens: list[int],
        batch_ids: list[list[int]],
        processor: Optional["MMProcessor"],
    ) -> dict[str, Union[list[int], "torch.Tensor"]]:
        self._validate_input(processor, images, videos, audios)
        seqlens = [len(input_ids) for input_ids in batch_ids]
        mm_inputs = self._get_mm_inputs(images, videos, audios, processor)
        mm_inputs["token_type_ids"] = _get_paligemma_token_type_ids(imglens, seqlens, processor)
        return mm_inputs


@dataclass
class PixtralPlugin(BasePlugin):
    @override
    def process_messages(
        self,
        messages: list[dict[str, str]],
        images: list["ImageInput"],
        videos: list["VideoInput"],
        audios: list["AudioInput"],
        processor: Optional["MMProcessor"],
    ) -> list[dict[str, str]]:
        self._validate_input(processor, images, videos, audios)
        self._validate_messages(messages, images, videos, audios)
        messages = deepcopy(messages)
        if self.expand_mm_tokens:
            mm_inputs = self._get_mm_inputs(images, videos, audios, processor)
            if "pixel_values" in mm_inputs:
                # BC for transformers < 4.49.0
                if isinstance(mm_inputs["image_sizes"], list):
                    image_sizes = iter(mm_inputs["image_sizes"][0])
                else:
                    image_sizes = iter(mm_inputs["image_sizes"].tolist())

                image_break_token: str = getattr(processor, "image_break_token")
                image_end_token: str = getattr(processor, "image_end_token")

        for message in messages:
            content = message["content"]
            while IMAGE_PLACEHOLDER in content:
                if self.expand_mm_tokens:
                    height, width = next(image_sizes)
                    num_height_tokens = height // processor.patch_size
                    num_width_tokens = width // processor.patch_size
                    replace_tokens = [[self.image_token] * num_width_tokens + [image_break_token]] * num_height_tokens
                    replace_tokens = [item for sublist in replace_tokens for item in sublist]  # flatten list
                    replace_tokens[-1] = image_end_token
                    replace_str = "".join(replace_tokens)
                else:
                    replace_str = self.image_token

                content = content.replace(IMAGE_PLACEHOLDER, replace_str, 1)

            message["content"] = content

        return messages

    @override
    def get_mm_inputs(
        self,
        images: list["ImageInput"],
        videos: list["VideoInput"],
        audios: list["AudioInput"],
        imglens: list[int],
        vidlens: list[int],
        audlens: list[int],
        batch_ids: list[list[int]],
        processor: Optional["MMProcessor"],
    ) -> dict[str, Union[list[int], "torch.Tensor"]]:
        self._validate_input(processor, images, videos, audios)
        mm_inputs = self._get_mm_inputs(images, videos, audios, processor)
        # ref to this commit https://github.com/huggingface/transformers/pull/35122
        # after transformers 4.49.0, the `image_sizes` is mandatory as an input parameter for Pixtral VisionEncoder forwarding.
        # it can be passed into `LlavaConditionalGeneration` as a parameter.
        if not is_transformers_version_greater_than("4.49.0"):
            mm_inputs.pop("image_sizes", None)
        return mm_inputs


@dataclass
class Qwen2AudioPlugin(BasePlugin):
    @override
    def process_messages(
        self,
        messages: list[dict[str, str]],
        images: list["ImageInput"],
        videos: list["VideoInput"],
        audios: list["AudioInput"],
        processor: Optional["MMProcessor"],
    ) -> list[dict[str, str]]:
        self._validate_input(processor, images, videos, audios)
        self._validate_messages(messages, images, videos, audios)
        bos_token: str = getattr(processor, "audio_bos_token")
        eos_token: str = getattr(processor, "audio_eos_token")
        messages = deepcopy(messages)
        if self.expand_mm_tokens:
            mm_inputs = self._get_mm_inputs([], [], audios, processor)
            if "feature_attention_mask" in mm_inputs:
                audio_lengths = mm_inputs["feature_attention_mask"].sum(-1).tolist()

        for message in messages:
            content = message["content"]
            while AUDIO_PLACEHOLDER in content:
                if self.expand_mm_tokens:
                    audio_length = audio_lengths.pop(0)
                    input_length = (audio_length - 1) // 2 + 1
                    audio_seqlen = (input_length - 2) // 2 + 1
                else:
                    audio_seqlen = 1

                content = content.replace(
                    AUDIO_PLACEHOLDER, f"{bos_token}{self.audio_token * audio_seqlen}{eos_token}", 1
                )

            message["content"] = content

        return messages

    @override
    def get_mm_inputs(
        self,
        images: list["ImageInput"],
        videos: list["VideoInput"],
        audios: list["AudioInput"],
        imglens: list[int],
        vidlens: list[int],
        audlens: list[int],
        batch_ids: list[list[int]],
        processor: Optional["MMProcessor"],
    ) -> dict[str, Union[list[int], "torch.Tensor"]]:
        self._validate_input(processor, images, videos, audios)
        return self._get_mm_inputs(images, videos, audios, processor)


@dataclass
class Qwen2VLPlugin(BasePlugin):
    @override
    def _preprocess_image(self, image: "ImageObject", **kwargs) -> "ImageObject":
        image = super()._preprocess_image(image, **kwargs)
        if min(image.width, image.height) < 28:
            width, height = max(image.width, 28), max(image.height, 28)
            image = image.resize((width, height))

        if image.width / image.height > 200:
            width, height = image.height * 180, image.height
            image = image.resize((width, height))

        if image.height / image.width > 200:
            width, height = image.width, image.width * 180
            image = image.resize((width, height))

        return image

    @override
    def _regularize_videos(
        self, videos: list["VideoInput"], **kwargs
    ) -> dict[str, Union[list[list["ImageObject"]], list[float]]]:
        results, fps_per_video = [], []
        video_streams = []
        durations = []
        for video in videos:
            container = av.open(video, "r")
            video_stream = next(stream for stream in container.streams if stream.type == "video")
            durations.append(video_stream.duration * video_stream.time_base)  # unit: second
            video_streams.append(video_stream)
        max_frames_each_video = _cal_max_frames_each_video(durations, **kwargs)
        for video_stream, max_frames in zip(video_streams, max_frames_each_video):
            sample_indices = self._get_video_sample_indices(
                video_stream,
                video_fps=kwargs["video_fps"],
                video_maxlen=max_frames,
            )
            frames: list[ImageObject] = []
            container.seek(0)
            for frame_idx, frame in enumerate(container.decode(video_stream)):
                if frame_idx in sample_indices:
                    frames.append(frame.to_image())

            if len(frames) % 2 != 0:  # qwen2-vl requires even number of frames
                frames.append(frames[-1])

            frames = self._regularize_images(frames, **kwargs)["images"]
            results.append(frames)
            if video_stream.duration is None:
                fps_per_video.append(2.0)
            else:
                fps_per_video.append(len(sample_indices) / float(video_stream.duration * video_stream.time_base))

        return {"videos": results, "fps_per_video": fps_per_video}

    @override
    def _get_mm_inputs(
        self,
        images: list["ImageInput"],
        videos: list["VideoInput"],
        audios: list["AudioInput"],
        processor: "MMProcessor",
    ) -> dict[str, "torch.Tensor"]:
        image_processor: BaseImageProcessor = getattr(processor, "image_processor", None)
        mm_inputs = {}
        if len(images) != 0:
            images = self._regularize_images(
                images,
                image_max_pixels=getattr(processor, "image_max_pixels", 768 * 768),
                image_min_pixels=getattr(processor, "image_min_pixels", 32 * 32),
            )["images"]
            mm_inputs.update(image_processor(images, return_tensors="pt"))

        if len(videos) != 0:
            video_data = self._regularize_videos(
                videos,
                image_max_pixels=getattr(processor, "video_max_pixels", 256 * 256),
                image_min_pixels=getattr(processor, "video_min_pixels", 16 * 16),
                video_fps=getattr(processor, "video_fps", 2.0),
                video_maxlen=getattr(processor, "video_maxlen", 128),
                video_maxlen_ttl=getattr(processor, "video_maxlen_ttl", 128 * len(videos)),  # disabled by default
            )
            mm_inputs.update(image_processor(images=None, videos=video_data["videos"], return_tensors="pt"))
            temporal_patch_size: int = getattr(image_processor, "temporal_patch_size", 2)
            if "second_per_grid_ts" in processor.model_input_names:
                mm_inputs["second_per_grid_ts"] = [temporal_patch_size / fps for fps in video_data["fps_per_video"]]

        return mm_inputs

    @override
    def process_messages(
        self,
        messages: list[dict[str, str]],
        images: list["ImageInput"],
        videos: list["VideoInput"],
        audios: list["AudioInput"],
        processor: Optional["MMProcessor"],
    ) -> list[dict[str, str]]:
        self._validate_input(processor, images, videos, audios)
        self._validate_messages(messages, images, videos, audios)
        num_image_tokens, num_video_tokens = 0, 0
        messages = deepcopy(messages)
        image_processor: BaseImageProcessor = getattr(processor, "image_processor")

        merge_length: int = getattr(image_processor, "merge_size") ** 2
        if self.expand_mm_tokens:
            mm_inputs = self._get_mm_inputs(images, videos, audios, processor)
            image_grid_thw = mm_inputs.get("image_grid_thw", [])
            video_grid_thw = mm_inputs.get("video_grid_thw", [])
        else:
            image_grid_thw = [None] * len(images)
            video_grid_thw = [None] * len(videos)

        for message in messages:
            content = message["content"]
            while IMAGE_PLACEHOLDER in content:
                image_seqlen = image_grid_thw[num_image_tokens].prod() // merge_length if self.expand_mm_tokens else 1
                content = content.replace(
                    IMAGE_PLACEHOLDER, f"<|vision_start|>{self.image_token * image_seqlen}<|vision_end|>", 1
                )
                num_image_tokens += 1

            while VIDEO_PLACEHOLDER in content:
                video_seqlen = video_grid_thw[num_video_tokens].prod() // merge_length if self.expand_mm_tokens else 1
                content = content.replace(
                    VIDEO_PLACEHOLDER, f"<|vision_start|>{self.video_token * video_seqlen}<|vision_end|>", 1
                )
                num_video_tokens += 1

            message["content"] = content

        return messages


class Qwen2OmniPlugin(Qwen2VLPlugin):
    @override
    def _get_mm_inputs(
        self,
        images: list["ImageInput"],
        videos: list["VideoInput"],
        audios: list["AudioInput"],
        processor: "MMProcessor",
    ) -> dict[str, "torch.Tensor"]:
        image_processor: BaseImageProcessor = getattr(processor, "image_processor", None)
        feature_extractor: SequenceFeatureExtractor = getattr(processor, "feature_extractor", None)
        mm_inputs = {}
        if len(images) != 0:
            images = self._regularize_images(
                images,
                image_max_pixels=getattr(processor, "image_max_pixels", 768 * 768),
                image_min_pixels=getattr(processor, "image_min_pixels", 32 * 32),
            )["images"]
            mm_inputs.update(image_processor(images, return_tensors="pt"))

        if len(videos) != 0:
            video_dict = self._regularize_videos(
                videos,
                image_max_pixels=getattr(processor, "video_max_pixels", 256 * 256),
                image_min_pixels=getattr(processor, "video_min_pixels", 16 * 16),
                video_fps=getattr(processor, "video_fps", 2.0),
                video_maxlen=getattr(processor, "video_maxlen", 128),
                video_maxlen_ttl=getattr(processor, "video_maxlen_ttl", 128 * len(videos)),  # disabled by default
            )
            mm_inputs.update(image_processor(images=None, videos=video_dict["videos"], return_tensors="pt"))
            temporal_patch_size: int = getattr(image_processor, "temporal_patch_size", 2)
            mm_inputs["video_second_per_grid"] = torch.tensor(
                [temporal_patch_size / fps for fps in video_dict["fps_per_video"]]
            )

        if len(audios) != 0:
            audios = self._regularize_audios(
                audios,
                sampling_rate=getattr(processor, "audio_sampling_rate", 16000),
            )["audios"]
            mm_inputs.update(
                feature_extractor(
                    audios,
                    sampling_rate=getattr(processor, "audio_sampling_rate", 16000),
                    return_attention_mask=True,
                    padding="max_length",
                    return_tensors="pt",
                )
            )
            mm_inputs["feature_attention_mask"] = mm_inputs.pop("attention_mask")  # prevent conflicts

        return mm_inputs

    @override
    def process_messages(
        self,
        messages: list[dict[str, str]],
        images: list["ImageInput"],
        videos: list["VideoInput"],
        audios: list["AudioInput"],
        processor: Optional["MMProcessor"],
    ) -> list[dict[str, str]]:
        self._validate_input(processor, images, videos, audios)
        self._validate_messages(messages, images, videos, audios)
        num_image_tokens, num_video_tokens, num_audio_tokens = 0, 0, 0
        messages = deepcopy(messages)
        image_processor: BaseImageProcessor = getattr(processor, "image_processor", None)

        merge_length = processor.image_processor.merge_size**2
        use_audio_in_video = getattr(processor, "use_audio_in_video", False)
        if self.expand_mm_tokens:
            mm_inputs = self._get_mm_inputs(images, videos, audios, processor)
            image_grid_thw = mm_inputs.get("image_grid_thw", [])
            video_grid_thw = mm_inputs.get("video_grid_thw", [])
            if "feature_attention_mask" in mm_inputs:
                input_lengths = (mm_inputs["feature_attention_mask"].sum(-1).numpy() - 1) // 2 + 1
                audio_lengths = (input_lengths - 2) // 2 + 1
        else:
            mm_inputs = {}
            image_grid_thw = [None] * len(images)
            video_grid_thw = [None] * len(videos)
            audio_lengths = [None] * len(audios)

        for message in messages:
            content = message["content"]
            while IMAGE_PLACEHOLDER in content:
                image_seqlen = image_grid_thw[num_image_tokens].prod() // merge_length if self.expand_mm_tokens else 1
                content = content.replace(
                    IMAGE_PLACEHOLDER, f"<|vision_bos|>{self.image_token * image_seqlen}<|vision_eos|>", 1
                )
                num_image_tokens += 1

            if (
                use_audio_in_video and len(audios) and len(videos)
            ):  # if use the audio of video # deal video token and audio token togather
                if len(videos) != len(audios):
                    raise ValueError(
                        f"Number of videos ({len(videos)}) must match number of audios ({len(audios)}) when using audio in video."
                    )

                while VIDEO_PLACEHOLDER in content:
                    video_pos = content.find(VIDEO_PLACEHOLDER)
                    audio_pos = content.find(AUDIO_PLACEHOLDER, video_pos)
                    if audio_pos == -1 or audio_pos < video_pos:
                        raise ValueError(
                            f"Each {VIDEO_PLACEHOLDER} must be followed by an {AUDIO_PLACEHOLDER} when using audio in video."
                        )

                    audio_t_index = torch.arange(audio_lengths[num_audio_tokens])
                    video_t_index = (
                        torch.arange(video_grid_thw[num_video_tokens][0])
                        .view(-1, 1, 1)
                        .expand(
                            -1,
                            video_grid_thw[num_video_tokens][1] // image_processor.merge_size,
                            video_grid_thw[num_video_tokens][2] // image_processor.merge_size,
                        )
                        .flatten()
                        * mm_inputs["video_second_per_grid"][num_video_tokens]
                        * 25  # FIXME hardcode of position_id_per_seconds=25
                    ).long()
                    t_ntoken_per_chunk = 50  # FIXME hardcode: [25 * 2]
                    video_chunk_indices = processor.get_chunked_index(video_t_index, t_ntoken_per_chunk)
                    audio_chunk_indices = processor.get_chunked_index(audio_t_index, t_ntoken_per_chunk)
                    placeholder_string = ""
                    placeholder_string += "<|vision_bos|>" + "<|audio_bos|>"
                    for j in range(max(len(video_chunk_indices), len(audio_chunk_indices))):
                        video_chunk_index = video_chunk_indices[j] if j < len(video_chunk_indices) else None
                        audio_chunk_index = audio_chunk_indices[j] if j < len(audio_chunk_indices) else None
                        if video_chunk_index is not None:
                            placeholder_string += self.video_token * (video_chunk_index[1] - video_chunk_index[0])

                        if audio_chunk_index is not None:
                            placeholder_string += self.audio_token * (audio_chunk_index[1] - audio_chunk_index[0])

                    placeholder_string += "<|audio_eos|>" + "<|vision_eos|>"
                    content = content.replace(VIDEO_PLACEHOLDER, placeholder_string, 1)
                    content = content.replace(AUDIO_PLACEHOLDER, "", 1)
                    num_audio_tokens += 1
                    num_video_tokens += 1
            else:
                while AUDIO_PLACEHOLDER in content:
                    audio_seqlen = audio_lengths[num_audio_tokens] if self.expand_mm_tokens else 1
                    content = content.replace(
                        AUDIO_PLACEHOLDER, f"<|audio_bos|>{self.audio_token * audio_seqlen}<|audio_eos|>", 1
                    )
                    num_audio_tokens += 1

                while VIDEO_PLACEHOLDER in content:
                    video_seqlen = (
                        video_grid_thw[num_video_tokens].prod() // merge_length if self.expand_mm_tokens else 1
                    )
                    content = content.replace(
                        VIDEO_PLACEHOLDER, f"<|vision_bos|>{self.video_token * video_seqlen}<|vision_eos|>", 1
                    )
                    num_video_tokens += 1

            message["content"] = content

        return messages


@dataclass
class VideoLlavaPlugin(BasePlugin):
    @override
    def process_messages(
        self,
        messages: list[dict[str, str]],
        images: list["ImageInput"],
        videos: list["VideoInput"],
        audios: list["AudioInput"],
        processor: Optional["MMProcessor"],
    ) -> list[dict[str, str]]:
        self._validate_input(processor, images, videos, audios)
        self._validate_messages(messages, images, videos, audios)
        num_image_tokens, num_video_tokens = 0, 0
        messages = deepcopy(messages)
        num_frames = 0
        if self.expand_mm_tokens:
            mm_inputs = self._get_mm_inputs(images, videos, audios, processor)
            if "pixel_values_images" in mm_inputs:
                height, width = get_image_size(to_numpy_array(mm_inputs["pixel_values_images"][0]))
                num_frames = 1

            if "pixel_values_videos" in mm_inputs:
                one_video = to_numpy_array(mm_inputs["pixel_values_videos"][0])
                height, width = get_image_size(one_video[0])
                num_frames = one_video.shape[0]  # frame dim is always after batch dim

            if "pixel_values_images" in mm_inputs or "pixel_values_videos" in mm_inputs:
                image_seqlen = (height // processor.patch_size) * (
                    width // processor.patch_size
                ) + processor.num_additional_image_tokens
                video_seqlen = image_seqlen * num_frames
                if processor.vision_feature_select_strategy == "default":
                    image_seqlen -= 1
        else:
            image_seqlen, video_seqlen = 1, 1

        for message in messages:
            content = message["content"]
            while IMAGE_PLACEHOLDER in content:
                content = content.replace(IMAGE_PLACEHOLDER, "{{image}}" * image_seqlen, 1)
                num_image_tokens += 1

            while VIDEO_PLACEHOLDER in content:
                content = content.replace(VIDEO_PLACEHOLDER, "{{video}}" * video_seqlen, 1)
                num_video_tokens += 1

            content = content.replace("{{image}}", self.image_token)
            message["content"] = content.replace("{{video}}", self.video_token)

        return messages


PLUGINS = {
    "base": BasePlugin,
    "gemma3": Gemma3Plugin,
    "intern_vl": InternVLPlugin,
    "kimi_vl": KimiVLPlugin,
    "llama4": Llama4Plugin,
    "llava": LlavaPlugin,
    "llava_next": LlavaNextPlugin,
    "llava_next_video": LlavaNextVideoPlugin,
    "minicpm_v": MiniCPMVPlugin,
    "mllama": MllamaPlugin,
    "paligemma": PaliGemmaPlugin,
    "pixtral": PixtralPlugin,
    "qwen2_audio": Qwen2AudioPlugin,
    "qwen2_omni": Qwen2OmniPlugin,
    "qwen2_vl": Qwen2VLPlugin,
    "video_llava": VideoLlavaPlugin,
}


def register_mm_plugin(name: str, plugin_class: type["BasePlugin"]) -> None:
    r"""Register a multimodal plugin."""
    if name in PLUGINS:
        raise ValueError(f"Multimodal plugin {name} already exists.")

    PLUGINS[name] = plugin_class


def get_mm_plugin(
    name: str,
    image_token: Optional[str] = None,
    video_token: Optional[str] = None,
    audio_token: Optional[str] = None,
) -> "BasePlugin":
    r"""Get plugin for multimodal inputs."""
    if name not in PLUGINS:
        raise ValueError(f"Multimodal plugin `{name}` not found.")

    return PLUGINS[name](image_token, video_token, audio_token)<|MERGE_RESOLUTION|>--- conflicted
+++ resolved
@@ -959,6 +959,7 @@
                 image_min_pixels=getattr(processor, "video_min_pixels", 16 * 16),
                 video_fps=getattr(processor, "video_fps", 2.0),
                 video_maxlen=getattr(processor, "video_maxlen", 128),
+                video_maxlen_ttl=getattr(processor, "video_maxlen_ttl", 128 * len(videos)),  # disabled by default
             )["videos"]
             video_inputs = image_processor(videos, do_pad=True, max_slice_nums=2, return_tensors="pt")
             mm_inputs.update(video_inputs)
@@ -1082,80 +1083,6 @@
         return messages
 
     @override
-<<<<<<< HEAD
-=======
-    def _get_mm_inputs(
-        self,
-        images: list["ImageInput"],
-        videos: list["VideoInput"],
-        audios: list["AudioInput"],
-        processor: "MMProcessor",
-        **kwargs,
-    ) -> dict[str, "torch.Tensor"]:
-        image_processor: BaseImageProcessor = getattr(processor, "image_processor")
-        mm_inputs = {}
-        if len(images) != 0:
-            images = self._regularize_images(
-                images,
-                image_max_pixels=getattr(processor, "image_max_pixels", 768 * 768),
-                image_min_pixels=getattr(processor, "image_min_pixels", 32 * 32),
-            )["images"]
-            if "valid_image_nums_ls" in kwargs:
-                valid_image_nums_ls = kwargs["valid_image_nums_ls"]
-                new_images = []
-                idx = 0
-                for valid_image_nums in valid_image_nums_ls:
-                    new_images.append(images[idx : idx + valid_image_nums])
-                    idx += valid_image_nums
-
-                images = new_images
-
-            image_inputs = image_processor(
-                images, do_pad=True, max_slice_nums=image_processor.max_slice_nums, return_tensors="pt"
-            )
-            mm_inputs.update(image_inputs)
-
-        if len(videos) != 0:
-            videos = self._regularize_videos(
-                videos,
-                image_max_pixels=getattr(processor, "video_max_pixels", 256 * 256),
-                image_min_pixels=getattr(processor, "video_min_pixels", 16 * 16),
-                video_fps=getattr(processor, "video_fps", 2.0),
-                video_maxlen=getattr(processor, "video_maxlen", 128),
-                video_maxlen_ttl=getattr(processor, "video_maxlen_ttl", 128 * len(videos)),  # disabled by default
-            )["videos"]
-            video_inputs = image_processor(videos, do_pad=True, max_slice_nums=2, return_tensors="pt")
-            mm_inputs.update(video_inputs)
-
-        if len(audios) != 0:
-            audios = self._regularize_audios(
-                audios,
-                sampling_rate=getattr(processor, "audio_sampling_rate", 16000),
-            )["audios"]
-            if "valid_audio_nums_ls" in kwargs:
-                valid_audio_nums_ls = kwargs["valid_audio_nums_ls"]
-                audios_ls = []
-                idx = 0
-                for valid_audio_nums in valid_audio_nums_ls:
-                    audios_ls.append(audios[idx : idx + valid_audio_nums])
-                    idx += valid_audio_nums
-            else:
-                audios_ls = [audios]
-
-            audio_features, audio_feature_lens, audio_phs = processor.audio_feature_extract(
-                audios_ls,
-                chunk_input=True,
-                sampling_rate=getattr(processor, "audio_sampling_rate", 16000),
-            )
-            audio_feature_lens = [torch.tensor(audio_feature_len) for audio_feature_len in audio_feature_lens]
-            mm_inputs.update({"audio_features": audio_features, "audio_feature_lens": audio_feature_lens})
-            if kwargs.get("ret_phs", False):
-                mm_inputs.update({"audio_phs": audio_phs})
-
-        return mm_inputs
-
-    @override
->>>>>>> 140adb4d
     def get_mm_inputs(
         self,
         images: list["ImageInput"],
