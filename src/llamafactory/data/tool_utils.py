# Copyright 2025 the LlamaFactory team.
#
# Licensed under the Apache License, Version 2.0 (the "License");
# you may not use this file except in compliance with the License.
# You may obtain a copy of the License at
#
#     http://www.apache.org/licenses/LICENSE-2.0
#
# Unless required by applicable law or agreed to in writing, software
# distributed under the License is distributed on an "AS IS" BASIS,
# WITHOUT WARRANTIES OR CONDITIONS OF ANY KIND, either express or implied.
# See the License for the specific language governing permissions and
# limitations under the License.

import json
import re
from abc import ABC, abstractmethod
from dataclasses import dataclass
from datetime import datetime
from typing import Any, NamedTuple, Union

from typing_extensions import override


class FunctionCall(NamedTuple):
    name: str
    arguments: str


DEFAULT_TOOL_PROMPT = (
    "You have access to the following tools:\n{tool_text}"
    "Use the following format if using a tool:\n"
    "```\n"
    "Action: tool name (one of [{tool_names}])\n"
    "Action Input: the input to the tool, in a JSON format representing the kwargs "
    """(e.g. ```{{"input": "hello world", "num_beams": 5}}```)\n"""
    "```\n"
)

GLM4_TOOL_PROMPT = (
    "你是一个名为 ChatGLM 的人工智能助手。你是基于智谱AI训练的语言模型 GLM-4 模型开发的，"
    "你的任务是针对用户的问题和要求提供适当的答复和支持。# 可用工具{tool_text}"
)

LLAMA3_TOOL_PROMPT = (
    "Cutting Knowledge Date: December 2023\nToday Date: {date}\n\n"
    "You have access to the following functions. To call a function, please respond with JSON for a function call. "
    """Respond in the format {{"name": function name, "parameters": dictionary of argument name and its value}}. """
    "Do not use variables.\n\n{tool_text}"
)

QWEN_TOOL_PROMPT = (
    "\n\n# Tools\n\nYou may call one or more functions to assist with the user query.\n\n"
    "You are provided with function signatures within <tools></tools> XML tags:\n<tools>{tool_text}"
    "\n</tools>\n\nFor each function call, return a json object with function name and arguments within "
    """<tool_call></tool_call> XML tags:\n<tool_call>\n{{"name": <function-name>, """
    """"arguments": <args-json-object>}}\n</tool_call>"""
)


@dataclass
class ToolUtils(ABC):
    """Base class for tool utilities."""

    @staticmethod
    @abstractmethod
<<<<<<< HEAD
    def get_function_slots() -> SLOTS:
        r"""Gets a list of slots corresponding to a single function call."""
=======
    def tool_formatter(tools: list[dict[str, Any]]) -> str:
        r"""Generate the system message describing all the available tools."""
>>>>>>> 7e0cdb1a
        ...

    @staticmethod
    @abstractmethod
<<<<<<< HEAD
    def tool_formatter(tools: List[Dict[str, Any]]) -> str:
        r"""Generates the system message describing all the available tools."""
=======
    def function_formatter(functions: list["FunctionCall"]) -> str:
        r"""Generate the assistant message including all the tool calls."""
>>>>>>> 7e0cdb1a
        ...

    @staticmethod
    @abstractmethod
<<<<<<< HEAD
    def tool_extractor(content: str) -> Union[str, List["FunctionCall"]]:
        r"""Extracts all the function calls from the response message."""
=======
    def tool_extractor(content: str) -> Union[str, list["FunctionCall"]]:
        r"""Extract all the function calls from the assistant message.

        It should be an inverse function of `function_formatter`.
        """
>>>>>>> 7e0cdb1a
        ...


class DefaultToolUtils(ToolUtils):
    r"""Default tool using template."""

    @override
    @staticmethod
    def tool_formatter(tools: list[dict[str, Any]]) -> str:
        tool_text = ""
        tool_names = []
        for tool in tools:
            param_text = ""
            for name, param in tool["parameters"]["properties"].items():
                required, enum, items = "", "", ""
                if name in tool["parameters"].get("required", []):
                    required = ", required"

                if param.get("enum", None):
                    enum = ", should be one of [{}]".format(", ".join(param["enum"]))

                if param.get("items", None):
                    items = ", where each item should be {}".format(param["items"].get("type", ""))

                param_text += "  - {name} ({type}{required}): {desc}{enum}{items}\n".format(
                    name=name,
                    type=param.get("type", ""),
                    required=required,
                    desc=param.get("description", ""),
                    enum=enum,
                    items=items,
                )

            tool_text += "> Tool Name: {name}\nTool Description: {desc}\nTool Args:\n{args}\n".format(
                name=tool["name"], desc=tool.get("description", ""), args=param_text
            )
            tool_names.append(tool["name"])

        return DEFAULT_TOOL_PROMPT.format(tool_text=tool_text, tool_names=", ".join(tool_names))

    @override
    @staticmethod
    def function_formatter(functions: list["FunctionCall"]) -> str:
        function_text = ""
        for name, arguments in functions:
            function_text += f"Action: {name}\nAction Input: {arguments}\n"

        return function_text

    @override
    @staticmethod
    def tool_extractor(content: str) -> Union[str, list["FunctionCall"]]:
        regex = re.compile(r"Action:\s*([a-zA-Z0-9_]+)\s*Action Input:\s*(.+?)(?=\s*Action:|\s*$)", re.DOTALL)
        action_match: list[tuple[str, str]] = re.findall(regex, content)
        if not action_match:
            return content

        results = []
        for match in action_match:
            tool_name = match[0].strip()
            tool_input = match[1].strip().strip('"').strip("```")
            try:
                arguments = json.loads(tool_input)
                results.append(FunctionCall(tool_name, json.dumps(arguments, ensure_ascii=False)))
            except json.JSONDecodeError:
                return content

        return results


class GLM4ToolUtils(ToolUtils):
    r"""GLM-4 tool using template."""

    @override
    @staticmethod
    def tool_formatter(tools: list[dict[str, Any]]) -> str:
        tool_text = ""
        for tool in tools:
            tool_text += "\n\n## {name}\n\n{body}\n在调用上述函数时，请使用 Json 格式表示调用的参数。".format(
                name=tool["name"], body=json.dumps(tool, indent=4, ensure_ascii=False)
            )

        return GLM4_TOOL_PROMPT.format(tool_text=tool_text)

    @override
    @staticmethod
    def function_formatter(functions: list["FunctionCall"]) -> str:
        if len(functions) > 1:
            raise ValueError("GLM-4 does not support parallel functions.")

        return f"{functions[0].name}\n{functions[0].arguments}"

    @override
    @staticmethod
    def tool_extractor(content: str) -> Union[str, list["FunctionCall"]]:
        if "\n" not in content:
            return content

        tool_name, tool_input = content.split("\n", maxsplit=1)
        try:
            arguments = json.loads(tool_input.strip())
        except json.JSONDecodeError:
            return content

        return [FunctionCall(tool_name, json.dumps(arguments, ensure_ascii=False))]


class Llama3ToolUtils(ToolUtils):
    r"""Llama 3.x tool using template with `tools_in_user_message=False`.

    Reference: https://www.llama.com/docs/model-cards-and-prompt-formats/llama3_1/#json-based-tool-calling
    """

    @override
    @staticmethod
    def tool_formatter(tools: list[dict[str, Any]]) -> str:
        date = datetime.now().strftime("%d %b %Y")
        tool_text = ""
        for tool in tools:
            wrapped_tool = {"type": "function", "function": tool}
            tool_text += json.dumps(wrapped_tool, indent=4, ensure_ascii=False) + "\n\n"

        return LLAMA3_TOOL_PROMPT.format(date=date, tool_text=tool_text)

    @override
    @staticmethod
    def function_formatter(functions: list["FunctionCall"]) -> str:
        if len(functions) > 1:
            raise ValueError("Llama-3 does not support parallel functions.")

        return f'{{"name": "{functions[0].name}", "parameters": {functions[0].arguments}}}'

    @override
    @staticmethod
    def tool_extractor(content: str) -> Union[str, list["FunctionCall"]]:
        try:
            tool = json.loads(content.strip())
        except json.JSONDecodeError:
            return content

        if "name" not in tool or "parameters" not in tool:
            return content

        return [FunctionCall(tool["name"], json.dumps(tool["parameters"], ensure_ascii=False))]


class MistralToolUtils(ToolUtils):
    r"""Mistral v0.3 tool using template."""

    @override
    @staticmethod
    def tool_formatter(tools: list[dict[str, Any]]) -> str:
        wrapped_tools = []
        for tool in tools:
            wrapped_tools.append({"type": "function", "function": tool})

        return "[AVAILABLE_TOOLS] " + json.dumps(wrapped_tools, ensure_ascii=False) + "[/AVAILABLE_TOOLS]"

    @override
    @staticmethod
    def function_formatter(functions: list["FunctionCall"]) -> str:
        function_texts = []
        for name, arguments in functions:
            function_texts.append(f'{{"name": "{name}", "arguments": {arguments}}}')

        return "[" + ", ".join(function_texts) + "]"

    @override
    @staticmethod
    def tool_extractor(content: str) -> Union[str, list["FunctionCall"]]:
        try:
            tools = json.loads(content.strip())
        except json.JSONDecodeError:
            return content

        if not isinstance(tools, list):
            tools = [tools]

        results = []
        for tool in tools:
            if "name" not in tool or "arguments" not in tool:
                return content

            results.append(FunctionCall(tool["name"], json.dumps(tool["arguments"], ensure_ascii=False)))

        return results


class QwenToolUtils(ToolUtils):
    r"""Qwen 2.5 tool using template."""

    @override
    @staticmethod
    def tool_formatter(tools: list[dict[str, Any]]) -> str:
        tool_text = ""
        for tool in tools:
            wrapped_tool = {"type": "function", "function": tool}
            tool_text += "\n" + json.dumps(wrapped_tool, ensure_ascii=False)

        return QWEN_TOOL_PROMPT.format(tool_text=tool_text)

    @override
    @staticmethod
    def function_formatter(functions: list["FunctionCall"]) -> str:
        function_texts = []
        for name, arguments in functions:
            function_texts.append(
                "<tool_call>\n" + f'{{"name": "{name}", "arguments": {arguments}}}' + "\n</tool_call>"
            )

        return "\n".join(function_texts)

    @override
    @staticmethod
    def tool_extractor(content: str) -> Union[str, list["FunctionCall"]]:
        regex = re.compile(r"<tool_call>(.+?)</tool_call>(?=\s*<tool_call>|\s*$)", re.DOTALL)
        tool_match: list[str] = re.findall(regex, content)
        if not tool_match:
            return content

        results = []
        for tool in tool_match:
            try:
                tool = json.loads(tool.strip())
            except json.JSONDecodeError:
                return content

            if "name" not in tool or "arguments" not in tool:
                return content

            results.append(FunctionCall(tool["name"], json.dumps(tool["arguments"], ensure_ascii=False)))

        return results


TOOLS = {
    "default": DefaultToolUtils(),
    "glm4": GLM4ToolUtils(),
    "llama3": Llama3ToolUtils(),
    "mistral": MistralToolUtils(),
    "qwen": QwenToolUtils(),
}


def get_tool_utils(name: str) -> "ToolUtils":
    tool_utils = TOOLS.get(name, None)
    if tool_utils is None:
        raise ValueError(f"Tool utils `{name}` not found.")

    return tool_utils<|MERGE_RESOLUTION|>--- conflicted
+++ resolved
@@ -64,38 +64,23 @@
 
     @staticmethod
     @abstractmethod
-<<<<<<< HEAD
-    def get_function_slots() -> SLOTS:
-        r"""Gets a list of slots corresponding to a single function call."""
-=======
     def tool_formatter(tools: list[dict[str, Any]]) -> str:
         r"""Generate the system message describing all the available tools."""
->>>>>>> 7e0cdb1a
         ...
 
     @staticmethod
     @abstractmethod
-<<<<<<< HEAD
-    def tool_formatter(tools: List[Dict[str, Any]]) -> str:
-        r"""Generates the system message describing all the available tools."""
-=======
     def function_formatter(functions: list["FunctionCall"]) -> str:
         r"""Generate the assistant message including all the tool calls."""
->>>>>>> 7e0cdb1a
         ...
 
     @staticmethod
     @abstractmethod
-<<<<<<< HEAD
-    def tool_extractor(content: str) -> Union[str, List["FunctionCall"]]:
-        r"""Extracts all the function calls from the response message."""
-=======
     def tool_extractor(content: str) -> Union[str, list["FunctionCall"]]:
         r"""Extract all the function calls from the assistant message.
 
         It should be an inverse function of `function_formatter`.
         """
->>>>>>> 7e0cdb1a
         ...
 
 
