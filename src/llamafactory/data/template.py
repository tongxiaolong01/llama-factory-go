--- conflicted
+++ resolved
@@ -32,12 +32,8 @@
     from .mm_plugin import BasePlugin
     from .tool_utils import FunctionCall
 
-<<<<<<< HEAD
-logger = get_logger(__name__)
-=======
 
 logger = logging.get_logger(__name__)
->>>>>>> d58746ec
 
 
 @dataclass
@@ -508,11 +504,8 @@
     replace_jinja_template=True,
 )
 
-<<<<<<< HEAD
-=======
 
 # copied from chatml template
->>>>>>> d58746ec
 _register_template(
     name="chatml_de",
     format_user=StringFormatter(slots=["<|im_start|>user\n{{content}}<|im_end|>\n<|im_start|>assistant\n"]),
@@ -574,11 +567,8 @@
     stop_words=["<|im_end|>"],
 )
 
-<<<<<<< HEAD
-=======
 
 # copied from chatml template
->>>>>>> d58746ec
 _register_template(
     name="dbrx",
     format_user=StringFormatter(slots=["<|im_start|>user\n{{content}}<|im_end|>\n<|im_start|>assistant\n"]),
@@ -716,11 +706,8 @@
     format_system=StringFormatter(slots=["<<SYS>>\n{{content}}\n<</SYS>>\n\n"]),
 )
 
-<<<<<<< HEAD
-=======
 
 # copied from llama2 template
->>>>>>> d58746ec
 _register_template(
     name="llama2_zh",
     format_user=StringFormatter(slots=[{"bos_token"}, "[INST] {{content}} [/INST]"]),
@@ -781,11 +768,8 @@
     mm_plugin=get_mm_plugin(name="mllama", image_token="<|image|>"),
 )
 
-<<<<<<< HEAD
-=======
 
 # copied from vicuna template
->>>>>>> d58746ec
 _register_template(
     name="llava",
     format_user=StringFormatter(slots=["USER: {{content}} ASSISTANT:"]),
@@ -796,11 +780,8 @@
     mm_plugin=get_mm_plugin(name="llava", image_token="<image>"),
 )
 
-<<<<<<< HEAD
-=======
 
 # copied from vicuna template
->>>>>>> d58746ec
 _register_template(
     name="llava_next",
     format_user=StringFormatter(slots=["USER: {{content}} ASSISTANT:"]),
@@ -940,14 +921,10 @@
 _register_template(
     name="mistral",
     format_user=StringFormatter(slots=["[INST] {{content}}[/INST]"]),
-<<<<<<< HEAD
-    format_assistant=StringFormatter(slots=[" {{content}}"]),  # mistral add space here
-=======
     format_assistant=StringFormatter(slots=[" {{content}}", {"eos_token"}]),
     format_function=FunctionFormatter(slots=["[TOOL_CALLS] ", "{{content}}", {"eos_token"}], tool_format="mistral"),
     format_observation=StringFormatter(slots=["""[TOOL_RESULTS] {"content": {{content}}}[/TOOL_RESULTS]"""]),
     format_tools=ToolFormatter(tool_format="mistral"),
->>>>>>> d58746ec
     format_prefix=EmptyFormatter(slots=[{"bos_token"}]),
     format_function=MistralFunctionFormatter(slots=[], tool_format="mistral"),
     format_observation=MistralObservationFormatter(tool_format="mistral"),
@@ -982,8 +959,6 @@
     replace_eos=True,
 )
 
-<<<<<<< HEAD
-=======
 
 # copied from chatml template
 _register_template(
@@ -997,18 +972,14 @@
 )
 
 
->>>>>>> d58746ec
 _register_template(
     name="orion",
     format_user=StringFormatter(slots=["Human: {{content}}\n\nAssistant: ", {"eos_token"}]),
     format_prefix=EmptyFormatter(slots=[{"bos_token"}]),
 )
 
-<<<<<<< HEAD
-=======
 
 # copied from gemma template
->>>>>>> d58746ec
 _register_template(
     name="paligemma",
     format_user=StringFormatter(slots=["<start_of_turn>user\n{{content}}<end_of_turn>\n<start_of_turn>model\n"]),
@@ -1065,11 +1036,8 @@
     stop_words=["<|im_end|>"],
 )
 
-<<<<<<< HEAD
-=======
 
 # copied from chatml template
->>>>>>> d58746ec
 _register_template(
     name="qwen2_vl",
     format_user=StringFormatter(slots=["<|im_start|>user\n{{content}}<|im_end|>\n<|im_start|>assistant\n"]),
@@ -1216,11 +1184,8 @@
     stop_words=["<|End|>"],
 )
 
-<<<<<<< HEAD
-=======
 
 # copied from chatml template
->>>>>>> d58746ec
 _register_template(
     name="yi",
     format_user=StringFormatter(slots=["<|im_start|>user\n{{content}}<|im_end|>\n<|im_start|>assistant\n"]),
