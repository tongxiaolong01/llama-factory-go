--- conflicted
+++ resolved
@@ -47,16 +47,8 @@
 def load_unsloth_pretrained_model(
     config: "PretrainedConfig", model_args: "ModelArguments"
 ) -> Optional["PreTrainedModel"]:
-<<<<<<< HEAD
-    r"""Optionally loads pretrained model with unsloth.
-
-    Used in training.
-    """
-    from unsloth import FastLanguageModel
-=======
     r"""Optionally load pretrained model with unsloth. Used in training."""
     from unsloth import FastLanguageModel  # type: ignore
->>>>>>> 7e0cdb1a
 
     unsloth_kwargs = _get_unsloth_kwargs(config, model_args.model_name_or_path, model_args)
     try:
@@ -72,16 +64,8 @@
 def get_unsloth_peft_model(
     model: "PreTrainedModel", model_args: "ModelArguments", peft_kwargs: dict[str, Any]
 ) -> "PreTrainedModel":
-<<<<<<< HEAD
-    r"""Gets the peft model for the pretrained model with unsloth.
-
-    Used in training.
-    """
-    from unsloth import FastLanguageModel
-=======
     r"""Get the peft model for the pretrained model with unsloth. Used in training."""
     from unsloth import FastLanguageModel  # type: ignore
->>>>>>> 7e0cdb1a
 
     unsloth_peft_kwargs = {
         "model": model,
@@ -94,16 +78,8 @@
 def load_unsloth_peft_model(
     config: "PretrainedConfig", model_args: "ModelArguments", is_trainable: bool
 ) -> "PreTrainedModel":
-<<<<<<< HEAD
-    r"""Loads peft model with unsloth.
-
-    Used in both training and inference.
-    """
-    from unsloth import FastLanguageModel
-=======
     r"""Load peft model with unsloth. Used in both training and inference."""
     from unsloth import FastLanguageModel  # type: ignore
->>>>>>> 7e0cdb1a
 
     unsloth_kwargs = _get_unsloth_kwargs(config, model_args.adapter_name_or_path[0], model_args)
     try:
