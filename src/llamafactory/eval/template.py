# Copyright 2025 the LlamaFactory team.
#
# Licensed under the Apache License, Version 2.0 (the "License");
# you may not use this file except in compliance with the License.
# You may obtain a copy of the License at
#
#     http://www.apache.org/licenses/LICENSE-2.0
#
# Unless required by applicable law or agreed to in writing, software
# distributed under the License is distributed on an "AS IS" BASIS,
# WITHOUT WARRANTIES OR CONDITIONS OF ANY KIND, either express or implied.
# See the License for the specific language governing permissions and
# limitations under the License.

from dataclasses import dataclass

from ..data import Role
from ..extras.constants import CHOICES


@dataclass
class EvalTemplate:
    system: str
    choice: str
    answer: str

    def _parse_example(self, example: dict[str, str]) -> tuple[str, str]:
        r"""Parse eval example.

        input: a dict with keys {"question", "A", "B", "C", "D", "answer"}
        output: a tuple of (prompt, response).
        """
        candidates = [self.choice.format(choice=ch, content=example[ch]) for ch in CHOICES if ch in example]
        return "".join([example["question"]] + candidates + [self.answer]), example["answer"]

    def format_example(
<<<<<<< HEAD
        self, target_data: Dict[str, str], support_set: Sequence[Dict[str, str]], subject_name: str
    ) -> List[Dict[str, str]]:
        r"""Converts dataset examples to messages."""
=======
        self, target_data: dict[str, str], support_set: list[dict[str, str]], subject_name: str
    ) -> list[dict[str, str]]:
        r"""Convert dataset examples to messages."""
>>>>>>> 7e0cdb1a
        messages = []
        for k in range(len(support_set)):
            prompt, response = self._parse_example(support_set[k])
            messages.append({"role": Role.USER.value, "content": prompt})
            messages.append({"role": Role.ASSISTANT.value, "content": response})

        prompt, response = self._parse_example(target_data)
        messages.append({"role": Role.USER.value, "content": prompt})
        messages.append({"role": Role.ASSISTANT.value, "content": response})
        messages[0]["content"] = self.system.format(subject=subject_name) + messages[0]["content"]
        return messages


eval_templates: dict[str, "EvalTemplate"] = {}


def _register_eval_template(name: str, system: str, choice: str, answer: str) -> None:
    eval_templates[name] = EvalTemplate(system=system, choice=choice, answer=answer)


def get_eval_template(name: str) -> "EvalTemplate":
    eval_template = eval_templates.get(name, None)
    assert eval_template is not None, f"Template {name} does not exist."
    return eval_template


_register_eval_template(
    name="en",
    system="The following are multiple choice questions (with answers) about {subject}.\n\n",
    choice="\n{choice}. {content}",
    answer="\nAnswer:",
)


_register_eval_template(
    name="zh",
    system="以下是中国关于{subject}考试的单项选择题，请选出其中的正确答案。\n\n",
    choice="\n{choice}. {content}",
    answer="\n答案：",
)<|MERGE_RESOLUTION|>--- conflicted
+++ resolved
@@ -34,15 +34,9 @@
         return "".join([example["question"]] + candidates + [self.answer]), example["answer"]
 
     def format_example(
-<<<<<<< HEAD
-        self, target_data: Dict[str, str], support_set: Sequence[Dict[str, str]], subject_name: str
-    ) -> List[Dict[str, str]]:
-        r"""Converts dataset examples to messages."""
-=======
         self, target_data: dict[str, str], support_set: list[dict[str, str]], subject_name: str
     ) -> list[dict[str, str]]:
         r"""Convert dataset examples to messages."""
->>>>>>> 7e0cdb1a
         messages = []
         for k in range(len(support_set)):
             prompt, response = self._parse_example(support_set[k])
