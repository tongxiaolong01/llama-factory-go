# Copyright 2025 HuggingFace Inc. and the LlamaFactory team.
#
# This code is inspired by the HuggingFace's PEFT library.
# https://github.com/huggingface/peft/blob/v0.10.0/src/peft/peft_model.py
#
# Licensed under the Apache License, Version 2.0 (the "License");
# you may not use this file except in compliance with the License.
# You may obtain a copy of the License at
#
#     http://www.apache.org/licenses/LICENSE-2.0
#
# Unless required by applicable law or agreed to in writing, software
# distributed under the License is distributed on an "AS IS" BASIS,
# WITHOUT WARRANTIES OR CONDITIONS OF ANY KIND, either express or implied.
# See the License for the specific language governing permissions and
# limitations under the License.

import gc
import os
import socket
from typing import TYPE_CHECKING, Any, Literal, Union

import torch
import torch.distributed as dist
import transformers.dynamic_module_utils
from transformers import InfNanRemoveLogitsProcessor, LogitsProcessorList
from transformers.dynamic_module_utils import get_relative_imports
from transformers.utils import (
    is_torch_bf16_gpu_available,
    is_torch_cuda_available,
    is_torch_mps_available,
    is_torch_npu_available,
    is_torch_xpu_available,
)
from transformers.utils.versions import require_version

from . import logging
from .packages import is_transformers_version_greater_than


def is_torch_hpu_available() -> bool:
    try:
        import habana_frameworks.torch.core  # noqa: F401
    except ImportError:
        return False

    return torch.hpu.is_available()


_is_fp16_available = is_torch_npu_available() or is_torch_cuda_available()
if is_torch_hpu_available():
    import habana_frameworks.torch.utils.experimental as htexp
    from habana_frameworks.torch.hpu import is_bf16_supported as is_torch_bf16_gpu_available

    _is_fp16_available = htexp._is_fp16_supported()

try:
    _is_bf16_available = is_torch_bf16_gpu_available() or (is_torch_npu_available() and torch.npu.is_bf16_supported())
except Exception:
    _is_bf16_available = False


if TYPE_CHECKING:
    from numpy.typing import NDArray

    from ..hparams import ModelArguments


logger = logging.get_logger(__name__)


class AverageMeter:
    r"""Compute and store the average and current value."""

    def __init__(self):
        self.reset()

    def reset(self):
        self.val = 0
        self.avg = 0
        self.sum = 0
        self.count = 0

    def update(self, val, n=1):
        self.val = val
        self.sum += val * n
        self.count += n
        self.avg = self.sum / self.count


def check_version(requirement: str, mandatory: bool = False) -> None:
    r"""Optionally check the package version."""
    if is_env_enabled("DISABLE_VERSION_CHECK") and not mandatory:
        logger.warning_rank0_once("Version checking has been disabled, may lead to unexpected behaviors.")
        return

    if "gptmodel" in requirement or "autoawq" in requirement:
        pip_command = f"pip install {requirement} --no-build-isolation"
    else:
        pip_command = f"pip install {requirement}"

    if mandatory:
        hint = f"To fix: run `{pip_command}`."
    else:
        hint = f"To fix: run `{pip_command}` or set `DISABLE_VERSION_CHECK=1` to skip this check."

    require_version(requirement, hint)


def check_dependencies() -> None:
    r"""Check the version of the required packages."""
<<<<<<< HEAD
    if is_torch_hpu_available():
        check_version("transformers>=4.41.2,<=4.49.0")
        check_version("optimum-habana>=1.13.2")
        check_version("datasets>=2.16.0,<=3.2.0")
        check_version("accelerate>=0.33.0,<0.34.0")
    else:
        check_version("transformers>=4.45.0,<=4.51.3,!=4.46.0,!=4.46.1,!=4.46.2,!=4.46.3,!=4.47.0,!=4.47.1,!=4.48.0")
        check_version("datasets>=2.16.0,<=3.5.0")
        check_version("accelerate>=0.34.0,<=1.6.0")
    check_version("peft>=0.14.0,<=0.15.1")
=======
    check_version(
        "transformers>=4.45.0,<=4.52.3,!=4.46.0,!=4.46.1,!=4.46.2,!=4.46.3,!=4.47.0,!=4.47.1,!=4.48.0,!=4.52.0"
    )
    check_version("datasets>=2.16.0,<=3.6.0")
    check_version("accelerate>=0.34.0,<=1.7.0")
    check_version("peft>=0.14.0,<=0.15.2")
>>>>>>> a4048b7b
    check_version("trl>=0.8.6,<=0.9.6")
    if is_transformers_version_greater_than("4.46.0") and not is_transformers_version_greater_than("4.48.1"):
        logger.warning_rank0_once("There are known bugs in transformers v4.46.0-v4.48.0, please use other versions.")


def calculate_tps(dataset: list[dict[str, Any]], metrics: dict[str, float], stage: Literal["sft", "rm"]) -> float:
    r"""Calculate effective tokens per second."""
    effective_token_num = 0
    for data in dataset:
        if stage == "sft":
            effective_token_num += len(data["input_ids"])
        elif stage == "rm":
            effective_token_num += len(data["chosen_input_ids"]) + len(data["rejected_input_ids"])

    result = effective_token_num * metrics["epoch"] / metrics["train_runtime"]
    return result / dist.get_world_size() if dist.is_initialized() else result


def count_parameters(model: "torch.nn.Module") -> tuple[int, int]:
    r"""Return the number of trainable parameters and number of all parameters in the model."""
    trainable_params, all_param = 0, 0
    for param in model.parameters():
        num_params = param.numel()
        # if using DS Zero 3 and the weights are initialized empty
        if num_params == 0 and hasattr(param, "ds_numel"):
            num_params = param.ds_numel

        # Due to the design of 4bit linear layers from bitsandbytes, multiply the number of parameters by itemsize
        if param.__class__.__name__ == "Params4bit":
            if hasattr(param, "quant_storage") and hasattr(param.quant_storage, "itemsize"):
                num_bytes = param.quant_storage.itemsize
            elif hasattr(param, "element_size"):  # for older pytorch version
                num_bytes = param.element_size()
            else:
                num_bytes = 1

            num_params = num_params * 2 * num_bytes

        all_param += num_params
        if param.requires_grad:
            trainable_params += num_params

    return trainable_params, all_param


def get_current_device() -> "torch.device":
    r"""Get the current available device."""
    if is_torch_xpu_available():
        device = "xpu:{}".format(os.getenv("LOCAL_RANK", "0"))
    elif is_torch_npu_available():
        device = "npu:{}".format(os.getenv("LOCAL_RANK", "0"))
    elif is_torch_mps_available():
        device = "mps:{}".format(os.getenv("LOCAL_RANK", "0"))
    elif is_torch_cuda_available():
        device = "cuda:{}".format(os.getenv("LOCAL_RANK", "0"))
    elif is_torch_hpu_available():
        device = "hpu:{}".format(os.getenv("LOCAL_RANK", "0"))
    else:
        device = "cpu"

    return torch.device(device)


def get_device_count() -> int:
    r"""Get the number of available devices."""
    if is_torch_xpu_available():
        return torch.xpu.device_count()
    elif is_torch_npu_available():
        return torch.npu.device_count()
    elif is_torch_mps_available():
        return torch.mps.device_count()
    elif is_torch_cuda_available():
        return torch.cuda.device_count()
    elif is_torch_hpu_available():
        return torch.hpu.device_count()
    else:
        return 0


def get_logits_processor() -> "LogitsProcessorList":
    r"""Get logits processor that removes NaN and Inf logits."""
    logits_processor = LogitsProcessorList()
    logits_processor.append(InfNanRemoveLogitsProcessor())
    return logits_processor


def get_peak_memory() -> tuple[int, int]:
    r"""Get the peak memory usage for the current device (in Bytes)."""
    if is_torch_xpu_available():
        return torch.xpu.max_memory_allocated(), torch.xpu.max_memory_reserved()
    elif is_torch_npu_available():
        return torch.npu.max_memory_allocated(), torch.npu.max_memory_reserved()
    elif is_torch_mps_available():
        return torch.mps.current_allocated_memory(), -1
    elif is_torch_cuda_available():
        return torch.cuda.max_memory_allocated(), torch.cuda.max_memory_reserved()
    elif is_torch_hpu_available():
        return torch.hpu.max_memory_allocated(), torch.hpu.max_memory_reserved()
    else:
        return 0, 0


def has_tokenized_data(path: "os.PathLike") -> bool:
    r"""Check if the path has a tokenized dataset."""
    return os.path.isdir(path) and len(os.listdir(path)) > 0


def infer_optim_dtype(model_dtype: "torch.dtype") -> "torch.dtype":
    r"""Infer the optimal dtype according to the model_dtype and device compatibility."""
    if _is_bf16_available and model_dtype == torch.bfloat16:
        return torch.bfloat16
    elif _is_fp16_available:
        return torch.float16
    else:
        return torch.float32


def is_accelerator_available() -> bool:
    r"""Check if the accelerator or HPU is available."""
    return (
        is_torch_xpu_available()
        or is_torch_npu_available()
        or is_torch_mps_available()
        or is_torch_cuda_available()
        or is_torch_hpu_available()
    )


def is_env_enabled(env_var: str, default: str = "0") -> bool:
    r"""Check if the environment variable is enabled."""
    return os.getenv(env_var, default).lower() in ["true", "y", "1"]


def numpify(inputs: Union["NDArray", "torch.Tensor"]) -> "NDArray":
    r"""Cast a torch tensor or a numpy array to a numpy array."""
    if isinstance(inputs, torch.Tensor):
        inputs = inputs.cpu()
        if inputs.dtype == torch.bfloat16:  # numpy does not support bfloat16 until 1.21.4
            inputs = inputs.to(torch.float32)

        inputs = inputs.numpy()

    return inputs


def skip_check_imports() -> None:
    r"""Avoid flash attention import error in custom model files."""
    if not is_env_enabled("FORCE_CHECK_IMPORTS"):
        transformers.dynamic_module_utils.check_imports = get_relative_imports


def torch_gc() -> None:
    r"""Collect the device memory."""
    gc.collect()
    if is_torch_xpu_available():
        torch.xpu.empty_cache()
    elif is_torch_npu_available():
        torch.npu.empty_cache()
    elif is_torch_mps_available():
        torch.mps.empty_cache()
    elif is_torch_cuda_available():
        torch.cuda.empty_cache()


def try_download_model_from_other_hub(model_args: "ModelArguments") -> str:
    if (not use_modelscope() and not use_openmind()) or os.path.exists(model_args.model_name_or_path):
        return model_args.model_name_or_path

    if use_modelscope():
        check_version("modelscope>=1.11.0", mandatory=True)
        from modelscope import snapshot_download  # type: ignore

        revision = "master" if model_args.model_revision == "main" else model_args.model_revision
        return snapshot_download(
            model_args.model_name_or_path,
            revision=revision,
            cache_dir=model_args.cache_dir,
        )

    if use_openmind():
        check_version("openmind>=0.8.0", mandatory=True)
        from openmind.utils.hub import snapshot_download  # type: ignore

        return snapshot_download(
            model_args.model_name_or_path,
            revision=model_args.model_revision,
            cache_dir=model_args.cache_dir,
        )


def use_modelscope() -> bool:
    return is_env_enabled("USE_MODELSCOPE_HUB")


def use_openmind() -> bool:
    return is_env_enabled("USE_OPENMIND_HUB")


def use_ray() -> bool:
    return is_env_enabled("USE_RAY")


def find_available_port() -> int:
    r"""Find an available port on the local machine."""
    sock = socket.socket(socket.AF_INET, socket.SOCK_STREAM)
    sock.bind(("", 0))
    port = sock.getsockname()[1]
    sock.close()
    return port


def fix_proxy(ipv6_enabled: bool = False) -> None:
    r"""Fix proxy settings for gradio ui."""
    os.environ["no_proxy"] = "localhost,127.0.0.1,0.0.0.0"
    if ipv6_enabled:
        for name in ("http_proxy", "https_proxy", "HTTP_PROXY", "HTTPS_PROXY"):
            os.environ.pop(name, None)<|MERGE_RESOLUTION|>--- conflicted
+++ resolved
@@ -109,25 +109,19 @@
 
 def check_dependencies() -> None:
     r"""Check the version of the required packages."""
-<<<<<<< HEAD
+
     if is_torch_hpu_available():
         check_version("transformers>=4.41.2,<=4.49.0")
         check_version("optimum-habana>=1.13.2")
         check_version("datasets>=2.16.0,<=3.2.0")
         check_version("accelerate>=0.33.0,<0.34.0")
     else:
-        check_version("transformers>=4.45.0,<=4.51.3,!=4.46.0,!=4.46.1,!=4.46.2,!=4.46.3,!=4.47.0,!=4.47.1,!=4.48.0")
-        check_version("datasets>=2.16.0,<=3.5.0")
-        check_version("accelerate>=0.34.0,<=1.6.0")
-    check_version("peft>=0.14.0,<=0.15.1")
-=======
-    check_version(
-        "transformers>=4.45.0,<=4.52.3,!=4.46.0,!=4.46.1,!=4.46.2,!=4.46.3,!=4.47.0,!=4.47.1,!=4.48.0,!=4.52.0"
-    )
-    check_version("datasets>=2.16.0,<=3.6.0")
-    check_version("accelerate>=0.34.0,<=1.7.0")
+        check_version(
+          "transformers>=4.45.0,<=4.52.3,!=4.46.0,!=4.46.1,!=4.46.2,!=4.46.3,!=4.47.0,!=4.47.1,!=4.48.0,!=4.52.0"
+        )
+        check_version("datasets>=2.16.0,<=3.6.0")
+        check_version("accelerate>=0.34.0,<=1.7.0")
     check_version("peft>=0.14.0,<=0.15.2")
->>>>>>> a4048b7b
     check_version("trl>=0.8.6,<=0.9.6")
     if is_transformers_version_greater_than("4.46.0") and not is_transformers_version_greater_than("4.48.1"):
         logger.warning_rank0_once("There are known bugs in transformers v4.46.0-v4.48.0, please use other versions.")
