# Copyright 2024 HuggingFace Inc. and the LlamaFactory team.
#
# This code is inspired by the HuggingFace's transformers library.
# https://github.com/huggingface/transformers/blob/v4.40.0/examples/pytorch/language-modeling/run_clm.py
#
# Licensed under the Apache License, Version 2.0 (the "License");
# you may not use this file except in compliance with the License.
# You may obtain a copy of the License at
#
#     http://www.apache.org/licenses/LICENSE-2.0
#
# Unless required by applicable law or agreed to in writing, software
# distributed under the License is distributed on an "AS IS" BASIS,
# WITHOUT WARRANTIES OR CONDITIONS OF ANY KIND, either express or implied.
# See the License for the specific language governing permissions and
# limitations under the License.

from dataclasses import asdict, dataclass, field
from typing import TYPE_CHECKING, Any, Dict, Literal, Optional, Union

from typing_extensions import Self


if TYPE_CHECKING:
    import torch


@dataclass
class ModelArguments:
    r"""
    Arguments pertaining to which model/config/tokenizer we are going to fine-tune or infer.
    """

    model_name_or_path: str = field(
        metadata={
            "help": "Path to the model weight or identifier from huggingface.co/models or modelscope.cn/models."
        },
    )
    adapter_name_or_path: Optional[str] = field(
        default=None,
        metadata={
            "help": (
                "Path to the adapter weight or identifier from huggingface.co/models. "
                "Use commas to separate multiple adapters."
            )
        },
    )
    adapter_folder: Optional[str] = field(
        default=None,
        metadata={"help": "The folder containing the adapter weights to load."},
    )
    cache_dir: Optional[str] = field(
        default=None,
        metadata={"help": "Where to store the pre-trained models downloaded from huggingface.co or modelscope.cn."},
    )
    use_fast_tokenizer: bool = field(
        default=True,
        metadata={"help": "Whether or not to use one of the fast tokenizer (backed by the tokenizers library)."},
    )
    resize_vocab: bool = field(
        default=False,
        metadata={"help": "Whether or not to resize the tokenizer vocab and the embedding layers."},
    )
    split_special_tokens: bool = field(
        default=False,
        metadata={"help": "Whether or not the special tokens should be split during the tokenization process."},
    )
    new_special_tokens: Optional[str] = field(
        default=None,
        metadata={"help": "Special tokens to be added into the tokenizer. Use commas to separate multiple tokens."},
    )
    model_revision: str = field(
        default="main",
        metadata={"help": "The specific model version to use (can be a branch name, tag name or commit id)."},
    )
    low_cpu_mem_usage: bool = field(
        default=True,
        metadata={"help": "Whether or not to use memory-efficient model loading."},
    )
    quantization_method: Literal["bitsandbytes", "hqq", "eetq"] = field(
        default="bitsandbytes",
        metadata={"help": "Quantization method to use for on-the-fly quantization."},
    )
    quantization_bit: Optional[int] = field(
        default=None,
        metadata={"help": "The number of bits to quantize the model using bitsandbytes."},
    )
    quantization_type: Literal["fp4", "nf4"] = field(
        default="nf4",
        metadata={"help": "Quantization data type to use in int4 training."},
    )
    double_quantization: bool = field(
        default=True,
        metadata={"help": "Whether or not to use double quantization in int4 training."},
    )
    quantization_device_map: Optional[Literal["auto"]] = field(
        default=None,
        metadata={"help": "Device map used to infer the 4-bit quantized model, needs bitsandbytes>=0.43.0."},
    )
    rope_scaling: Optional[Literal["linear", "dynamic"]] = field(
        default=None,
        metadata={"help": "Which scaling strategy should be adopted for the RoPE embeddings."},
    )
    flash_attn: Literal["auto", "disabled", "sdpa", "fa2"] = field(
        default="auto",
        metadata={"help": "Enable FlashAttention for faster training and inference."},
    )
    shift_attn: bool = field(
        default=False,
        metadata={"help": "Enable shift short attention (S^2-Attn) proposed by LongLoRA."},
    )
    mixture_of_depths: Optional[Literal["convert", "load"]] = field(
        default=None,
        metadata={"help": "Convert the model to mixture-of-depths (MoD) or load the MoD model."},
    )
    use_unsloth: bool = field(
        default=False,
        metadata={"help": "Whether or not to use unsloth's optimization for the LoRA training."},
    )
    visual_inputs: bool = field(
        default=False,
        metadata={"help": "Whethor or not to use multimodal LLM that accepts visual inputs."},
    )
    visual_inputs_type: str = field(
        default="",
        metadata={"help": "Type of visual inputs."},
    )
    moe_aux_loss_coef: Optional[float] = field(
        default=None,
        metadata={"help": "Coefficient of the auxiliary router loss in mixture-of-experts model."},
    )
    disable_gradient_checkpointing: bool = field(
        default=False,
        metadata={"help": "Whether or not to disable gradient checkpointing."},
    )
    upcast_layernorm: bool = field(
        default=False,
        metadata={"help": "Whether or not to upcast the layernorm weights in fp32."},
    )
    upcast_lmhead_output: bool = field(
        default=False,
        metadata={"help": "Whether or not to upcast the output of lm_head in fp32."},
    )
    train_from_scratch: bool = field(
        default=False,
        metadata={"help": "Whether or not to randomly initialize the model weights."},
    )
    infer_backend: Literal["huggingface", "vllm"] = field(
        default="huggingface",
        metadata={"help": "Backend engine used at inference."},
    )
    vllm_maxlen: int = field(
        default=2048,
        metadata={"help": "Maximum sequence (prompt + response) length of the vLLM engine."},
    )
    vllm_gpu_util: float = field(
        default=0.9,
        metadata={"help": "The fraction of GPU memory in (0,1) to be used for the vLLM engine."},
    )
    vllm_enforce_eager: bool = field(
        default=False,
        metadata={"help": "Whether or not to disable CUDA graph in the vLLM engine."},
    )
    vllm_max_lora_rank: int = field(
        default=32,
        metadata={"help": "Maximum rank of all LoRAs in the vLLM engine."},
    )
    offload_folder: str = field(
        default="offload",
        metadata={"help": "Path to offload model weights."},
    )
    use_cache: bool = field(
        default=True,
        metadata={"help": "Whether or not to use KV cache in generation."},
    )
    infer_dtype: Literal["auto", "float16", "bfloat16", "float32"] = field(
        default="auto",
        metadata={"help": "Data type for model weights and activations at inference."},
    )
    hf_hub_token: Optional[str] = field(
        default=None,
        metadata={"help": "Auth token to log in with Hugging Face Hub."},
    )
    ms_hub_token: Optional[str] = field(
        default=None,
        metadata={"help": "Auth token to log in with ModelScope Hub."},
    )
    export_dir: Optional[str] = field(
        default=None,
        metadata={"help": "Path to the directory to save the exported model."},
    )
    export_size: int = field(
        default=1,
        metadata={"help": "The file shard size (in GB) of the exported model."},
    )
    export_device: Literal["cpu", "auto"] = field(
        default="cpu",
        metadata={"help": "The device used in model export, use `auto` to accelerate exporting."},
    )
    export_quantization_bit: Optional[int] = field(
        default=None,
        metadata={"help": "The number of bits to quantize the exported model."},
    )
    export_quantization_dataset: Optional[str] = field(
        default=None,
        metadata={"help": "Path to the dataset or dataset name to use in quantizing the exported model."},
    )
    export_quantization_nsamples: int = field(
        default=128,
        metadata={"help": "The number of samples used for quantization."},
    )
    export_quantization_maxlen: int = field(
        default=1024,
        metadata={"help": "The maximum length of the model inputs used for quantization."},
    )
    export_legacy_format: bool = field(
        default=False,
        metadata={"help": "Whether or not to save the `.bin` files instead of `.safetensors`."},
    )
    export_hub_model_id: Optional[str] = field(
        default=None,
        metadata={"help": "The name of the repository if push the model to the Hugging Face hub."},
    )
    print_param_status: bool = field(
        default=False,
        metadata={"help": "For debugging purposes, print the status of the parameters in the model."},
    )

    def __post_init__(self):
        self.compute_dtype: Optional["torch.dtype"] = None
        self.device_map: Optional[Union[str, Dict[str, Any]]] = None
        self.model_max_length: Optional[int] = None

        if self.split_special_tokens and self.use_fast_tokenizer:
            raise ValueError("`split_special_tokens` is only supported for slow tokenizers.")

        if self.visual_inputs and self.use_unsloth:
            raise ValueError("Unsloth does not support MLLM yet. Stay tuned.")

        if self.adapter_name_or_path is not None:  # support merging multiple lora weights
            self.adapter_name_or_path = [path.strip() for path in self.adapter_name_or_path.split(",")]

        if self.new_special_tokens is not None:  # support multiple special tokens
            self.new_special_tokens = [token.strip() for token in self.new_special_tokens.split(",")]

<<<<<<< HEAD
        if self.visual_inputs:
            assert self.visual_inputs_type is not None, "Must specify visual inputs type while using visual input."
        assert self.quantization_bit in [None, 8, 4], "We only accept 4-bit or 8-bit quantization."
        assert self.export_quantization_bit in [None, 8, 4, 3, 2], "We only accept 2/3/4/8-bit quantization."

=======
>>>>>>> 2f4b89ac
        if self.export_quantization_bit is not None and self.export_quantization_dataset is None:
            raise ValueError("Quantization dataset is necessary for exporting.")

    def to_dict(self) -> Dict[str, Any]:
        return asdict(self)

    @classmethod
    def copyfrom(cls, old_arg: Self, **kwargs) -> Self:
        arg_dict = old_arg.to_dict()
        arg_dict.update(**kwargs)
        new_arg = cls(**arg_dict)
        new_arg.compute_dtype = old_arg.compute_dtype
        new_arg.device_map = old_arg.device_map
        new_arg.model_max_length = old_arg.model_max_length
        return new_arg<|MERGE_RESOLUTION|>--- conflicted
+++ resolved
@@ -243,14 +243,11 @@
         if self.new_special_tokens is not None:  # support multiple special tokens
             self.new_special_tokens = [token.strip() for token in self.new_special_tokens.split(",")]
 
-<<<<<<< HEAD
         if self.visual_inputs:
             assert self.visual_inputs_type is not None, "Must specify visual inputs type while using visual input."
         assert self.quantization_bit in [None, 8, 4], "We only accept 4-bit or 8-bit quantization."
         assert self.export_quantization_bit in [None, 8, 4, 3, 2], "We only accept 2/3/4/8-bit quantization."
 
-=======
->>>>>>> 2f4b89ac
         if self.export_quantization_bit is not None and self.export_quantization_dataset is None:
             raise ValueError("Quantization dataset is necessary for exporting.")
 
