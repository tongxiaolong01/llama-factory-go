--- conflicted
+++ resolved
@@ -31,13 +31,8 @@
 from transformers.utils import is_torch_bf16_gpu_available, is_torch_npu_available
 
 from ..extras import logging
-<<<<<<< HEAD
-from ..extras.constants import CHECKPOINT_NAMES
+from ..extras.constants import CHECKPOINT_NAMES, EngineName
 from ..extras.misc import check_dependencies, check_version, get_current_device, is_env_enabled, is_torch_hpu_available
-=======
-from ..extras.constants import CHECKPOINT_NAMES, EngineName
-from ..extras.misc import check_dependencies, check_version, get_current_device, is_env_enabled
->>>>>>> 610f164c
 from .data_args import DataArguments
 from .evaluation_args import EvaluationArguments
 from .finetuning_args import FinetuningArguments
@@ -49,6 +44,7 @@
 logger = logging.get_logger(__name__)
 
 check_dependencies()
+
 
 _TRAIN_ARGS = [ModelArguments, DataArguments, TrainingArguments, FinetuningArguments, GeneratingArguments]
 _TRAIN_CLS = tuple[ModelArguments, DataArguments, TrainingArguments, FinetuningArguments, GeneratingArguments]
@@ -415,7 +411,6 @@
     # Setup logging
     _set_transformers_logging()
 
-<<<<<<< HEAD
     # Replace some methods optimized for Gaudi.
     if "use_habana" in vars(model_args) and model_args.use_habana:
         from optimum.habana.transformers.modeling_utils import adapt_transformers_to_gaudi
@@ -423,9 +418,6 @@
         # Replaces some Transformers' methods for equivalent methods optimized for Gaudi.
         adapt_transformers_to_gaudi()
 
-=======
-    # Check arguments
->>>>>>> 610f164c
     if model_args.infer_backend == "vllm":
         if finetuning_args.stage != "sft":
             raise ValueError("vLLM engine only supports auto-regressive models.")
