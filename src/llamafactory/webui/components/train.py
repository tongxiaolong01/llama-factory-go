# Copyright 2025 the LlamaFactory team.
#
# Licensed under the Apache License, Version 2.0 (the "License");
# you may not use this file except in compliance with the License.
# You may obtain a copy of the License at
#
#     http://www.apache.org/licenses/LICENSE-2.0
#
# Unless required by applicable law or agreed to in writing, software
# distributed under the License is distributed on an "AS IS" BASIS,
# WITHOUT WARRANTIES OR CONDITIONS OF ANY KIND, either express or implied.
# See the License for the specific language governing permissions and
# limitations under the License.

<<<<<<< HEAD
import json
from typing import TYPE_CHECKING, Dict
=======
from typing import TYPE_CHECKING
>>>>>>> 7e0cdb1a

from transformers.trainer_utils import SchedulerType

from ...extras.constants import CLIP_TRAINER, TRAINING_STAGES
from ...extras.misc import get_device_count
from ...extras.packages import is_gradio_available
from ..common import DEFAULT_DATA_DIR
from ..control import change_stage, list_checkpoints, list_config_paths, list_datasets, list_output_dirs
from .data import create_preview_box


if is_gradio_available():
    import gradio as gr


if TYPE_CHECKING:
    from gradio.components import Component

    from ..engine import Engine


def create_train_tab(engine: "Engine") -> dict[str, "Component"]:
    input_elems = engine.manager.get_base_elems()
    elem_dict = dict()

    with gr.Row():
        stages = list(TRAINING_STAGES.keys())
        training_stage = gr.Dropdown(choices=stages, value=stages[0], scale=1)
        dataset_dir = gr.Textbox(value=DEFAULT_DATA_DIR, scale=1)
        dataset = gr.Dropdown(multiselect=True, allow_custom_value=True, scale=4)
        preview_elems = create_preview_box(dataset_dir, dataset)

    input_elems.update({training_stage, dataset_dir, dataset})
    elem_dict.update(dict(training_stage=training_stage, dataset_dir=dataset_dir, dataset=dataset, **preview_elems))

    with gr.Row():
        learning_rate = gr.Textbox(value="5e-5")
        num_train_epochs = gr.Textbox(value="3.0")
        max_grad_norm = gr.Textbox(value="1.0")
        max_samples = gr.Textbox(value="100000")
        compute_type = gr.Dropdown(choices=["bf16", "fp16", "fp32", "pure_bf16"], value="bf16")
        xpu = gr.Checkbox()

    input_elems.update({learning_rate, num_train_epochs, max_grad_norm, max_samples, compute_type, xpu})
    elem_dict.update(
        dict(
            learning_rate=learning_rate,
            num_train_epochs=num_train_epochs,
            max_grad_norm=max_grad_norm,
            max_samples=max_samples,
            compute_type=compute_type,
            xpu=xpu,
        )
    )

    with gr.Row():
        cutoff_len = gr.Slider(minimum=4, maximum=131072, value=2048, step=1)
        batch_size = gr.Slider(minimum=1, maximum=1024, value=2, step=1)
        gradient_accumulation_steps = gr.Slider(minimum=1, maximum=1024, value=8, step=1)
        val_size = gr.Slider(minimum=0, maximum=1, value=0, step=0.001)
        lr_scheduler_type = gr.Dropdown(choices=[scheduler.value for scheduler in SchedulerType], value="cosine")

    input_elems.update({cutoff_len, batch_size, gradient_accumulation_steps, val_size, lr_scheduler_type})
    elem_dict.update(
        dict(
            cutoff_len=cutoff_len,
            batch_size=batch_size,
            gradient_accumulation_steps=gradient_accumulation_steps,
            val_size=val_size,
            lr_scheduler_type=lr_scheduler_type,
        )
    )

    with gr.Accordion(open=False, visible=False) as extra_tab:
        with gr.Row():
            logging_steps = gr.Slider(minimum=1, maximum=1000, value=5, step=5)
            save_steps = gr.Slider(minimum=10, maximum=5000, value=100, step=10)
            warmup_steps = gr.Slider(minimum=0, maximum=5000, value=0, step=1)
            neftune_alpha = gr.Slider(minimum=0, maximum=10, value=0, step=0.1)
            extra_args = gr.Textbox(value='{"optim": "adamw_torch"}')

        with gr.Row():
            with gr.Column():
                packing = gr.Checkbox()
                neat_packing = gr.Checkbox()

            with gr.Column():
                train_on_prompt = gr.Checkbox()
                mask_history = gr.Checkbox()

            with gr.Column():
                resize_vocab = gr.Checkbox()
                use_llama_pro = gr.Checkbox()

            with gr.Column():
                report_to = gr.Dropdown(
                    choices=["none", "all", "wandb", "mlflow", "neptune", "tensorboard"],
                    value=["none"],
                    allow_custom_value=True,
                    multiselect=True,
                )

    input_elems.update(
        {
            logging_steps,
            save_steps,
            warmup_steps,
            neftune_alpha,
            extra_args,
            packing,
            neat_packing,
            train_on_prompt,
            mask_history,
            resize_vocab,
            use_llama_pro,
            report_to,
        }
    )
    elem_dict.update(
        dict(
            extra_tab=extra_tab,
            logging_steps=logging_steps,
            save_steps=save_steps,
            warmup_steps=warmup_steps,
            neftune_alpha=neftune_alpha,
            extra_args=extra_args,
            packing=packing,
            neat_packing=neat_packing,
            train_on_prompt=train_on_prompt,
            mask_history=mask_history,
            resize_vocab=resize_vocab,
            use_llama_pro=use_llama_pro,
            report_to=report_to,
        )
    )

    with gr.Accordion(open=False, visible=False) as freeze_tab:
        with gr.Row():
            freeze_trainable_layers = gr.Slider(minimum=-128, maximum=128, value=2, step=1)
            freeze_trainable_modules = gr.Textbox(value="all")
            freeze_extra_modules = gr.Textbox()

    input_elems.update({freeze_trainable_layers, freeze_trainable_modules, freeze_extra_modules})
    elem_dict.update(
        dict(
            freeze_tab=freeze_tab,
            freeze_trainable_layers=freeze_trainable_layers,
            freeze_trainable_modules=freeze_trainable_modules,
            freeze_extra_modules=freeze_extra_modules,
        )
    )

    with gr.Accordion(open=False, visible=False) as lora_tab:
        with gr.Row():
            lora_rank = gr.Slider(minimum=1, maximum=1024, value=8, step=1)
            lora_alpha = gr.Slider(minimum=1, maximum=2048, value=16, step=1)
            lora_dropout = gr.Slider(minimum=0, maximum=1, value=0, step=0.01)
            loraplus_lr_ratio = gr.Slider(minimum=0, maximum=64, value=0, step=0.01)
            create_new_adapter = gr.Checkbox()

        with gr.Row():
            use_rslora = gr.Checkbox()
            use_dora = gr.Checkbox()
            use_pissa = gr.Checkbox()
            lora_target = gr.Textbox(scale=2)
            additional_target = gr.Textbox(scale=2)

    input_elems.update(
        {
            lora_rank,
            lora_alpha,
            lora_dropout,
            loraplus_lr_ratio,
            create_new_adapter,
            use_rslora,
            use_dora,
            use_pissa,
            lora_target,
            additional_target,
        }
    )
    elem_dict.update(
        dict(
            lora_tab=lora_tab,
            lora_rank=lora_rank,
            lora_alpha=lora_alpha,
            lora_dropout=lora_dropout,
            loraplus_lr_ratio=loraplus_lr_ratio,
            create_new_adapter=create_new_adapter,
            use_rslora=use_rslora,
            use_dora=use_dora,
            use_pissa=use_pissa,
            lora_target=lora_target,
            additional_target=additional_target,
        )
    )

    with gr.Accordion(open=False, visible=False) as rlhf_tab:
        with gr.Row():
            pref_beta = gr.Slider(minimum=0, maximum=1, value=0.1, step=0.01)
            pref_ftx = gr.Slider(minimum=0, maximum=10, value=0, step=0.01)
            pref_loss = gr.Dropdown(choices=["sigmoid", "hinge", "ipo", "kto_pair", "orpo", "simpo"], value="sigmoid")
            reward_model = gr.Dropdown(multiselect=True, allow_custom_value=True)
            with gr.Column():
                ppo_score_norm = gr.Checkbox()
                ppo_whiten_rewards = gr.Checkbox()

    input_elems.update({pref_beta, pref_ftx, pref_loss, reward_model, ppo_score_norm, ppo_whiten_rewards})
    elem_dict.update(
        dict(
            rlhf_tab=rlhf_tab,
            pref_beta=pref_beta,
            pref_ftx=pref_ftx,
            pref_loss=pref_loss,
            reward_model=reward_model,
            ppo_score_norm=ppo_score_norm,
            ppo_whiten_rewards=ppo_whiten_rewards,
        )
    )

    with gr.Accordion(open=False, visible=False) as galore_tab:
        with gr.Row():
            use_galore = gr.Checkbox()
            galore_rank = gr.Slider(minimum=1, maximum=1024, value=16, step=1)
            galore_update_interval = gr.Slider(minimum=1, maximum=2048, value=200, step=1)
            galore_scale = gr.Slider(minimum=0, maximum=100, value=2.0, step=0.1)
            galore_target = gr.Textbox(value="all")

    input_elems.update({use_galore, galore_rank, galore_update_interval, galore_scale, galore_target})
    elem_dict.update(
        dict(
            galore_tab=galore_tab,
            use_galore=use_galore,
            galore_rank=galore_rank,
            galore_update_interval=galore_update_interval,
            galore_scale=galore_scale,
            galore_target=galore_target,
        )
    )

<<<<<<< HEAD
    with gr.Accordion(open=False, visible=False) as badam_tab:
=======
    with gr.Accordion(open=False) as apollo_tab:
        with gr.Row():
            use_apollo = gr.Checkbox()
            apollo_rank = gr.Slider(minimum=1, maximum=1024, value=16, step=1)
            apollo_update_interval = gr.Slider(minimum=1, maximum=2048, value=200, step=1)
            apollo_scale = gr.Slider(minimum=0, maximum=100, value=32.0, step=0.1)
            apollo_target = gr.Textbox(value="all")

    input_elems.update({use_apollo, apollo_rank, apollo_update_interval, apollo_scale, apollo_target})
    elem_dict.update(
        dict(
            apollo_tab=apollo_tab,
            use_apollo=use_apollo,
            apollo_rank=apollo_rank,
            apollo_update_interval=apollo_update_interval,
            apollo_scale=apollo_scale,
            apollo_target=apollo_target,
        )
    )

    with gr.Accordion(open=False) as badam_tab:
>>>>>>> 7e0cdb1a
        with gr.Row():
            use_badam = gr.Checkbox()
            badam_mode = gr.Dropdown(choices=["layer", "ratio"], value="layer")
            badam_switch_mode = gr.Dropdown(choices=["ascending", "descending", "random", "fixed"], value="ascending")
            badam_switch_interval = gr.Slider(minimum=1, maximum=1024, value=50, step=1)
            badam_update_ratio = gr.Slider(minimum=0, maximum=1, value=0.05, step=0.01)

    input_elems.update({use_badam, badam_mode, badam_switch_mode, badam_switch_interval, badam_update_ratio})
    elem_dict.update(
        dict(
            badam_tab=badam_tab,
            use_badam=use_badam,
            badam_mode=badam_mode,
            badam_switch_mode=badam_switch_mode,
            badam_switch_interval=badam_switch_interval,
            badam_update_ratio=badam_update_ratio,
        )
    )

<<<<<<< HEAD
    def update_dropdowns(table_colomn_1, table_colomn_2):
        if table_colomn_1 == "Finetune":
            options = CLIP_TRAINER[0:4]
            table_colomn_2 = gr.Dropdown(choices=options, value="CLIP_Adapter_hf")
            # print(111, options)
        elif table_colomn_1 == "Training free":
            # print(CLIP_TRAINER)
            options = CLIP_TRAINER[4:]
            table_colomn_2 = gr.Dropdown(choices=options, value="Tip_Adapter")
            # print(222, options)
        else:
            options = []
            table_colomn_2 = gr.Dropdown(choices=options, value=None)
        return table_colomn_2

    def show_for_bias(table_colomn_1):
        if table_colomn_1 == "CLIP_Bias_hf":
            return gr.update(visible=True), gr.update(visible=True)
        else:
            return gr.update(visible=False), gr.update(visible=False)

    def show_for_ori(table_colomn_1):
        if table_colomn_1 == "CLIP_Fullfinetune_hf":
            return (
                gr.update(visible=True),
                gr.update(visible=True),
                gr.update(visible=True),
                gr.update(visible=True),
                gr.update(visible=True),
            )
        else:
            return (
                gr.update(visible=False),
                gr.update(visible=False),
                gr.update(visible=False),
                gr.update(visible=False),
                gr.update(visible=False),
            )

    def show_for_tip(table_colomn_1):
        if table_colomn_1 == "Tip_Adapter":
            return (
                gr.update(visible=True),
                gr.update(visible=True),
                gr.update(visible=True),
                gr.update(visible=True),
                gr.update(visible=True),
                gr.update(visible=True),
                gr.update(visible=True),
            )

        else:
            return (
                gr.update(visible=False),
                gr.update(visible=False),
                gr.update(visible=False),
                gr.update(visible=False),
                gr.update(visible=False),
                gr.update(visible=False),
                gr.update(visible=False),
            )

    def select_new(table_colomn_1):
        # print(table_colomn_1)
        if table_colomn_1 == True:
            return gr.update(interactive=True)
        else:
            return gr.update(interactive=False)

    with gr.Accordion(open=False) as clip_finetune_tab:
        with gr.Column():
            # clip_trainer = gr.RadioGroup(["Finetune", "Training free"], default="Finetune")
            # clip_trainer_2 = gr.RadioGroup(change_second_dropdown("Finetune"), label=False)
            import os

            root_path = os.path.dirname(os.path.dirname(os.path.dirname(__file__))) + "/clip_finetune/"
            with gr.Row():
                clip_trainer_1 = gr.Dropdown(["", "Finetune", "Training free"], label="Traing group")
                clip_trainer = gr.Dropdown(choices=[], label="Traing method")
                clip_trainer_1.change(
                    update_dropdowns,
                    inputs=[clip_trainer_1, clip_trainer],
                    outputs=[clip_trainer],
                    concurrency_limit=None,
                )

                few_shot_num = gr.Slider(minimum=0, maximum=16, value=0, step=1)
            with gr.Row():
                dataset_config_file = gr.Dropdown(
                    allow_custom_value=True, scale=1, value=root_path + "configs/datasets/"
                )
                config_file = gr.Dropdown(
                    allow_custom_value=True, scale=1, value=root_path + "configs/trainers/clip_finetune/"
                )
            with gr.Row():
                clip_bias_term = gr.Textbox(visible=False)
                clip_bias_exclude = gr.Textbox(visible=False)
            with gr.Row():
                use_abs = gr.Checkbox(visible=False)
                use_abs_group = gr.Checkbox(visible=False)
                abs_group_name = gr.Textbox(visible=False)
                keep_min = gr.Checkbox(visible=False)
                keep_layers = gr.Textbox(value="5", visible=False)
            with gr.Row(equal_height=True):
                with gr.Column():
                    tip_load_cache = gr.Checkbox(visible=False)
                    search_best = gr.Checkbox(visible=False)
                augment_epoch = gr.Textbox(value="10", visible=False)
                tip_beta = gr.Textbox(value="1.0", visible=False)
                tip_alpha = gr.Textbox(value="3.0", visible=False)
                with gr.Column():
                    new = gr.Checkbox(visible=False)
                    new_dataset = gr.Checkbox(visible=False, interactive=False)

            clip_trainer.change(show_for_bias, inputs=[clip_trainer], outputs=[clip_bias_term, clip_bias_exclude])
            clip_trainer.change(
                show_for_ori,
                inputs=[clip_trainer],
                outputs=[use_abs, use_abs_group, abs_group_name, keep_min, keep_layers],
            )
            clip_trainer.change(
                show_for_tip,
                inputs=[clip_trainer],
                outputs=[tip_load_cache, augment_epoch, tip_beta, tip_alpha, new, new_dataset, search_best],
            )
            new.change(select_new, inputs=[new], outputs=[new_dataset])
    input_elems.update(
        {
            clip_trainer,
            dataset_config_file,
            config_file,
            few_shot_num,
            clip_bias_term,
            clip_bias_exclude,
            use_abs,
            use_abs_group,
            abs_group_name,
            keep_min,
            keep_layers,
            tip_load_cache,
            augment_epoch,
            tip_beta,
            tip_alpha,
            new,
            new_dataset,
            search_best,
=======
    with gr.Accordion(open=False) as swanlab_tab:
        with gr.Row():
            use_swanlab = gr.Checkbox()
            swanlab_project = gr.Textbox(value="llamafactory")
            swanlab_run_name = gr.Textbox()
            swanlab_workspace = gr.Textbox()
            swanlab_api_key = gr.Textbox()
            swanlab_mode = gr.Dropdown(choices=["cloud", "local"], value="cloud")
            swanlab_link = gr.Markdown(visible=False)

    input_elems.update(
        {
            use_swanlab,
            swanlab_project,
            swanlab_run_name,
            swanlab_workspace,
            swanlab_api_key,
            swanlab_mode,
            swanlab_link,
>>>>>>> 7e0cdb1a
        }
    )
    elem_dict.update(
        dict(
<<<<<<< HEAD
            clip_finetune_tab=clip_finetune_tab,
            clip_trainer=clip_trainer,
            dataset_config_file=dataset_config_file,
            config_file=config_file,
            few_shot_num=few_shot_num,
            clip_bias_term=clip_bias_term,
            clip_bias_exclude=clip_bias_exclude,
            use_abs=use_abs,
            use_abs_group=use_abs_group,
            abs_group_name=abs_group_name,
            keep_min=keep_min,
            keep_layers=keep_layers,
            tip_load_cache=tip_load_cache,
            augment_epoch=augment_epoch,
            tip_beta=tip_beta,
            tip_alpha=tip_alpha,
            new=new,
            new_dataset=new_dataset,
            search_best=search_best,
        )
    )
    # adaclip对应的的tab

    with gr.Accordion(open=False) as adaclip_finetune_tab:
        root_path_ada = os.path.dirname(os.path.dirname(os.path.dirname(__file__))) + "/adaclip_finetune/"
        with gr.Row():
            # 初始化文本框，给默认值，可以做成选框，如61行

            adaclip_top_k = gr.Dropdown(allow_custom_value=True, value="16", scale=1)
            config = gr.Dropdown(
                allow_custom_value=True, scale=1, value=root_path_ada + "cfgs/peft/activitynet-bitfit-5k-optuna.json"
            )
            # 初始化单选框
            freeze_cnn = gr.Checkbox()
            frame_agg = gr.Dropdown(allow_custom_value=True, scale=1, value="mlp")

    input_elems.update({adaclip_top_k, config, freeze_cnn, frame_agg})
    elem_dict.update(
        dict(
            adaclip_finetune_tab=adaclip_finetune_tab,
            adaclip_top_k=adaclip_top_k,
            config=config,
            freeze_cnn=freeze_cnn,
            frame_agg=frame_agg,
        )
    )

    def show_json(input):
        if input == "clip":
            return json.dumps(
                {
                    "OPTIM.LR": {"range": [1.0e-10, 1.0e-10], "log": False},
                    "DATALOADER.TRAIN_X.BATCH_SIZE": {"range": [64, 128], "log": False},
                },
                indent=4,
            )
        elif input == "Adaclip":
            return json.dumps(
                {"coef_lr": {"range": [0.02, 0.5], "log": False}, "weight_decay": {"range": [0.01, 0.5], "log": False}},
                indent=4,
            )
        else:
            return None

    with gr.Accordion(open=False) as optuna_tab:
        with gr.Row():
            optuna = gr.Checkbox()
            n_trials = gr.Textbox(value="30")
            n_warmup_steps = gr.Textbox(value="15")
            sampler = gr.Textbox(value="TPESampler")
            opt_params = gr.Textbox()
        training_stage.change(show_json, inputs=[training_stage], outputs=[opt_params])
    input_elems.update({optuna, n_trials, n_warmup_steps, sampler, opt_params})
    elem_dict.update(
        dict(
            optuna_tab=optuna_tab,
            optuna=optuna,
            n_trials=n_trials,
            n_warmup_steps=n_warmup_steps,
            sampler=sampler,
            opt_params=opt_params,
        )
    )
=======
            swanlab_tab=swanlab_tab,
            use_swanlab=use_swanlab,
            swanlab_project=swanlab_project,
            swanlab_run_name=swanlab_run_name,
            swanlab_workspace=swanlab_workspace,
            swanlab_api_key=swanlab_api_key,
            swanlab_mode=swanlab_mode,
            swanlab_link=swanlab_link,
        )
    )

>>>>>>> 7e0cdb1a
    with gr.Row():
        cmd_preview_btn = gr.Button()
        arg_save_btn = gr.Button()
        arg_load_btn = gr.Button()
        start_btn = gr.Button(variant="primary")
        stop_btn = gr.Button(variant="stop")

    with gr.Row():
        with gr.Column(scale=3):
            with gr.Row():
                current_time = gr.Textbox(visible=False, interactive=False)
                output_dir = gr.Dropdown(allow_custom_value=True)
                config_path = gr.Dropdown(allow_custom_value=True)

            with gr.Row():
                device_count = gr.Textbox(value=str(get_device_count() or 1), interactive=False)
                ds_stage = gr.Dropdown(choices=["none", "2", "3"], value="none")
                ds_offload = gr.Checkbox()

            with gr.Row():
                resume_btn = gr.Checkbox(visible=False, interactive=False)
                progress_bar = gr.Slider(visible=False, interactive=False)

            with gr.Row():
                output_box = gr.Markdown()

        with gr.Column(scale=1):
            loss_viewer = gr.Plot()

    input_elems.update({output_dir, config_path, ds_stage, ds_offload})
    elem_dict.update(
        dict(
            cmd_preview_btn=cmd_preview_btn,
            arg_save_btn=arg_save_btn,
            arg_load_btn=arg_load_btn,
            start_btn=start_btn,
            stop_btn=stop_btn,
            current_time=current_time,
            output_dir=output_dir,
            config_path=config_path,
            device_count=device_count,
            ds_stage=ds_stage,
            ds_offload=ds_offload,
            resume_btn=resume_btn,
            progress_bar=progress_bar,
            output_box=output_box,
            loss_viewer=loss_viewer,
        )
    )
    output_elems = [output_box, progress_bar, loss_viewer, swanlab_link]

    cmd_preview_btn.click(engine.runner.preview_train, input_elems, output_elems, concurrency_limit=None)
    start_btn.click(engine.runner.run_train, input_elems, output_elems)
    stop_btn.click(engine.runner.set_abort)
    resume_btn.change(engine.runner.monitor, outputs=output_elems, concurrency_limit=None)

    lang = engine.manager.get_elem_by_id("top.lang")
    model_name: gr.Dropdown = engine.manager.get_elem_by_id("top.model_name")
    finetuning_type: gr.Dropdown = engine.manager.get_elem_by_id("top.finetuning_type")

    arg_save_btn.click(engine.runner.save_args, input_elems, output_elems, concurrency_limit=None)
    arg_load_btn.click(
        engine.runner.load_args, [lang, config_path], list(input_elems) + [output_box], concurrency_limit=None
    )

    dataset.focus(list_datasets, [dataset_dir, training_stage], [dataset], queue=False)
    training_stage.change(change_stage, [training_stage], [dataset, packing], queue=False)
    reward_model.focus(list_checkpoints, [model_name, finetuning_type], [reward_model], queue=False)
    model_name.change(list_output_dirs, [model_name, finetuning_type, current_time], [output_dir], queue=False)
    finetuning_type.change(list_output_dirs, [model_name, finetuning_type, current_time], [output_dir], queue=False)
    output_dir.change(
        list_output_dirs, [model_name, finetuning_type, current_time], [output_dir], concurrency_limit=None
    )
    output_dir.input(
        engine.runner.check_output_dir,
        [lang, model_name, finetuning_type, output_dir],
        list(input_elems) + [output_box],
        concurrency_limit=None,
    )
    config_path.change(list_config_paths, [current_time], [config_path], queue=False)

    return elem_dict<|MERGE_RESOLUTION|>--- conflicted
+++ resolved
@@ -12,12 +12,8 @@
 # See the License for the specific language governing permissions and
 # limitations under the License.
 
-<<<<<<< HEAD
 import json
 from typing import TYPE_CHECKING, Dict
-=======
-from typing import TYPE_CHECKING
->>>>>>> 7e0cdb1a
 
 from transformers.trainer_utils import SchedulerType
 
@@ -258,10 +254,7 @@
         )
     )
 
-<<<<<<< HEAD
-    with gr.Accordion(open=False, visible=False) as badam_tab:
-=======
-    with gr.Accordion(open=False) as apollo_tab:
+    with gr.Accordion(open=False, visible=False) as apollo_tab:
         with gr.Row():
             use_apollo = gr.Checkbox()
             apollo_rank = gr.Slider(minimum=1, maximum=1024, value=16, step=1)
@@ -282,7 +275,6 @@
     )
 
     with gr.Accordion(open=False) as badam_tab:
->>>>>>> 7e0cdb1a
         with gr.Row():
             use_badam = gr.Checkbox()
             badam_mode = gr.Dropdown(choices=["layer", "ratio"], value="layer")
@@ -301,8 +293,39 @@
             badam_update_ratio=badam_update_ratio,
         )
     )
-
-<<<<<<< HEAD
+    with gr.Accordion(open=False, visible=False) as swanlab_tab:
+        with gr.Row():
+            use_swanlab = gr.Checkbox()
+            swanlab_project = gr.Textbox(value="llamafactory")
+            swanlab_run_name = gr.Textbox()
+            swanlab_workspace = gr.Textbox()
+            swanlab_api_key = gr.Textbox()
+            swanlab_mode = gr.Dropdown(choices=["cloud", "local"], value="cloud")
+            swanlab_link = gr.Markdown(visible=False)
+
+    input_elems.update(
+        {
+            use_swanlab,
+            swanlab_project,
+            swanlab_run_name,
+            swanlab_workspace,
+            swanlab_api_key,
+            swanlab_mode,
+            swanlab_link,
+        }
+    }
+    elem_dict.update(
+        dict(
+            swanlab_tab=swanlab_tab,
+            use_swanlab=use_swanlab,
+            swanlab_project=swanlab_project,
+            swanlab_run_name=swanlab_run_name,
+            swanlab_workspace=swanlab_workspace,
+            swanlab_api_key=swanlab_api_key,
+            swanlab_mode=swanlab_mode,
+            swanlab_link=swanlab_link,
+        )
+    )
     def update_dropdowns(table_colomn_1, table_colomn_2):
         if table_colomn_1 == "Finetune":
             options = CLIP_TRAINER[0:4]
@@ -449,32 +472,10 @@
             new,
             new_dataset,
             search_best,
-=======
-    with gr.Accordion(open=False) as swanlab_tab:
-        with gr.Row():
-            use_swanlab = gr.Checkbox()
-            swanlab_project = gr.Textbox(value="llamafactory")
-            swanlab_run_name = gr.Textbox()
-            swanlab_workspace = gr.Textbox()
-            swanlab_api_key = gr.Textbox()
-            swanlab_mode = gr.Dropdown(choices=["cloud", "local"], value="cloud")
-            swanlab_link = gr.Markdown(visible=False)
-
-    input_elems.update(
-        {
-            use_swanlab,
-            swanlab_project,
-            swanlab_run_name,
-            swanlab_workspace,
-            swanlab_api_key,
-            swanlab_mode,
-            swanlab_link,
->>>>>>> 7e0cdb1a
-        }
-    )
-    elem_dict.update(
-        dict(
-<<<<<<< HEAD
+    )
+    
+    elem_dict.update(
+        dict(
             clip_finetune_tab=clip_finetune_tab,
             clip_trainer=clip_trainer,
             dataset_config_file=dataset_config_file,
@@ -558,19 +559,7 @@
             opt_params=opt_params,
         )
     )
-=======
-            swanlab_tab=swanlab_tab,
-            use_swanlab=use_swanlab,
-            swanlab_project=swanlab_project,
-            swanlab_run_name=swanlab_run_name,
-            swanlab_workspace=swanlab_workspace,
-            swanlab_api_key=swanlab_api_key,
-            swanlab_mode=swanlab_mode,
-            swanlab_link=swanlab_link,
-        )
-    )
-
->>>>>>> 7e0cdb1a
+        
     with gr.Row():
         cmd_preview_btn = gr.Button()
         arg_save_btn = gr.Button()
